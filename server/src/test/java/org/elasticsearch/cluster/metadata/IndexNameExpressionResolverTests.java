--- conflicted
+++ resolved
@@ -1602,21 +1602,9 @@
             .put(indexBuilder("test-1").state(State.OPEN).putAlias(AliasMetadata.builder("alias-1")))
             .build();
 
-<<<<<<< HEAD
-        assertEquals(resolvedExpressionsSet("alias-0", "alias-1"), indexNameExpressionResolver.resolveExpressions(project, "alias-*"));
-        assertEquals(
-            resolvedExpressionsSet("test-0", "alias-0", "alias-1"),
-            indexNameExpressionResolver.resolveExpressions(project, "test-0", "alias-*")
-        );
-        assertEquals(
-            resolvedExpressionsSet("test-0", "test-1", "alias-0", "alias-1"),
-            indexNameExpressionResolver.resolveExpressions(project, "test-*", "alias-*")
-        );
-        assertEquals(resolvedExpressionsSet("test-1", "alias-1"), indexNameExpressionResolver.resolveExpressions(project, "*-1"));
-=======
         assertEquals(
             Set.of(new ResolvedExpression("alias-0", DATA), new ResolvedExpression("alias-1", DATA)),
-            indexNameExpressionResolver.resolveExpressions(state, "alias-*")
+            indexNameExpressionResolver.resolveExpressions(project, "alias-*")
         );
         assertEquals(
             Set.of(
@@ -1624,7 +1612,7 @@
                 new ResolvedExpression("alias-0", DATA),
                 new ResolvedExpression("alias-1", DATA)
             ),
-            indexNameExpressionResolver.resolveExpressions(state, "test-0", "alias-*")
+            indexNameExpressionResolver.resolveExpressions(project, "test-0", "alias-*")
         );
         assertEquals(
             Set.of(
@@ -1633,13 +1621,12 @@
                 new ResolvedExpression("alias-0", DATA),
                 new ResolvedExpression("alias-1", DATA)
             ),
-            indexNameExpressionResolver.resolveExpressions(state, "test-*", "alias-*")
+            indexNameExpressionResolver.resolveExpressions(project, "test-*", "alias-*")
         );
         assertEquals(
             Set.of(new ResolvedExpression("test-1", DATA), new ResolvedExpression("alias-1", DATA)),
-            indexNameExpressionResolver.resolveExpressions(state, "*-1")
-        );
->>>>>>> 14c21f20
+            indexNameExpressionResolver.resolveExpressions(project, "*-1")
+        );
     }
 
     public void testFilteringAliases() {
@@ -2788,15 +2775,8 @@
 
         // Test explicit include failure store with an exact data stream name
         {
-<<<<<<< HEAD
-            IndicesOptions indicesOptions = IndicesOptions.builder(IndicesOptions.STRICT_EXPAND_OPEN)
-                .selectorOptions(IndicesOptions.SelectorOptions.ALL_APPLICABLE)
-                .build();
-            Index[] result = indexNameExpressionResolver.concreteIndices(project, indicesOptions, true, "my-data-stream");
-=======
             IndicesOptions indicesOptions = IndicesOptions.STRICT_EXPAND_OPEN;
-            Index[] result = indexNameExpressionResolver.concreteIndices(state, indicesOptions, true, "my-data-stream::*");
->>>>>>> 14c21f20
+            Index[] result = indexNameExpressionResolver.concreteIndices(project, indicesOptions, true, "my-data-stream::*");
             assertThat(result.length, equalTo(4));
             assertThat(result[0].getName(), equalTo(DataStream.getDefaultBackingIndexName(dataStreamName, 1, epochMillis)));
             assertThat(result[1].getName(), equalTo(DataStream.getDefaultBackingIndexName(dataStreamName, 2, epochMillis)));
@@ -2804,58 +2784,22 @@
             assertThat(result[3].getName(), equalTo(DataStream.getDefaultFailureStoreName(dataStreamName, 2, epochMillis)));
         }
 
-<<<<<<< HEAD
-        // Test include failure store while we do not allow failure indices and ignore unavailable
-        // We expect that they will be skipped
-        {
-            IndicesOptions indicesOptions = IndicesOptions.builder(IndicesOptions.STRICT_EXPAND_OPEN)
-                .selectorOptions(IndicesOptions.SelectorOptions.ALL_APPLICABLE)
-                .gatekeeperOptions(IndicesOptions.GatekeeperOptions.builder().allowFailureIndices(false).build())
-                .concreteTargetOptions(IndicesOptions.ConcreteTargetOptions.ALLOW_UNAVAILABLE_TARGETS)
-                .build();
-            Index[] result = indexNameExpressionResolver.concreteIndices(project, indicesOptions, true, "my-data-stream");
-            assertThat(result.length, equalTo(2));
-            assertThat(result[0].getName(), equalTo(DataStream.getDefaultBackingIndexName(dataStreamName, 1, epochMillis)));
-            assertThat(result[1].getName(), equalTo(DataStream.getDefaultBackingIndexName(dataStreamName, 2, epochMillis)));
-        }
-
-        // Test include failure store while we do not allow failure indices
-        // We expect an error
-=======
         // Test explicit include failure store while not allowing selectors
         // We expect an error because selectors are disabled and one was provided
->>>>>>> 14c21f20
         {
             IndicesOptions indicesOptions = IndicesOptions.builder(IndicesOptions.STRICT_EXPAND_OPEN)
                 .gatekeeperOptions(IndicesOptions.GatekeeperOptions.builder().allowSelectors(false).build())
                 .build();
-<<<<<<< HEAD
-            FailureIndexNotSupportedException failureIndexNotSupportedException = expectThrows(
-                FailureIndexNotSupportedException.class,
-                () -> indexNameExpressionResolver.concreteIndices(project, indicesOptions, true, "my-data-stream")
-            );
-            assertThat(
-                failureIndexNotSupportedException.getIndex().getName(),
-                equalTo(DataStream.getDefaultFailureStoreName(dataStreamName, 1, epochMillis))
-=======
             expectThrows(
                 IllegalArgumentException.class,
-                () -> indexNameExpressionResolver.concreteIndices(state, indicesOptions, true, "my-data-stream::*")
->>>>>>> 14c21f20
+                () -> indexNameExpressionResolver.concreteIndices(project, indicesOptions, true, "my-data-stream::*")
             );
         }
 
         // Test explicitly selecting only failure store with an exact data stream name
         {
-<<<<<<< HEAD
-            IndicesOptions indicesOptions = IndicesOptions.builder(IndicesOptions.STRICT_EXPAND_OPEN)
-                .selectorOptions(IndicesOptions.SelectorOptions.FAILURES)
-                .build();
-            Index[] result = indexNameExpressionResolver.concreteIndices(project, indicesOptions, true, "my-data-stream");
-=======
             IndicesOptions indicesOptions = IndicesOptions.STRICT_EXPAND_OPEN;
-            Index[] result = indexNameExpressionResolver.concreteIndices(state, indicesOptions, true, "my-data-stream::failures");
->>>>>>> 14c21f20
+            Index[] result = indexNameExpressionResolver.concreteIndices(project, indicesOptions, true, "my-data-stream::failures");
             assertThat(result.length, equalTo(2));
             assertThat(result[0].getName(), equalTo(DataStream.getDefaultFailureStoreName(dataStreamName, 1, epochMillis)));
             assertThat(result[1].getName(), equalTo(DataStream.getDefaultFailureStoreName(dataStreamName, 2, epochMillis)));
@@ -2877,13 +2821,26 @@
             );
         }
 
-<<<<<<< HEAD
-        // Test include failure store without any expressions
-        {
-            IndicesOptions indicesOptions = IndicesOptions.builder(IndicesOptions.STRICT_EXPAND_OPEN)
-                .selectorOptions(IndicesOptions.SelectorOptions.ALL_APPLICABLE)
-                .build();
-            Index[] result = indexNameExpressionResolver.concreteIndices(project, indicesOptions, true);
+        // Test default with wildcard expression
+        {
+            IndicesOptions indicesOptions = IndicesOptions.STRICT_EXPAND_OPEN;
+            Index[] result = indexNameExpressionResolver.concreteIndices(project, indicesOptions, true, "my-*");
+            assertThat(result.length, equalTo(3));
+            List<String> indexNames = Arrays.stream(result).map(Index::getName).toList();
+            assertThat(
+                indexNames,
+                containsInAnyOrder(
+                    DataStream.getDefaultBackingIndexName(dataStreamName, 2, epochMillis),
+                    DataStream.getDefaultBackingIndexName(dataStreamName, 1, epochMillis),
+                    otherIndex.getIndex().getName()
+                )
+            );
+        }
+
+        // Test explicit include failure store with wildcard expression
+        {
+            IndicesOptions indicesOptions = IndicesOptions.STRICT_EXPAND_OPEN;
+            Index[] result = indexNameExpressionResolver.concreteIndices(project, indicesOptions, true, "my-*::*");
             assertThat(result.length, equalTo(5));
             List<String> indexNames = Arrays.stream(result).map(Index::getName).toList();
             assertThat(
@@ -2898,77 +2855,10 @@
             );
         }
 
-        // Test only failure store without any expressions
-        {
-            IndicesOptions indicesOptions = IndicesOptions.builder(IndicesOptions.STRICT_EXPAND_OPEN)
-                .selectorOptions(IndicesOptions.SelectorOptions.FAILURES)
-                .build();
-            Index[] result = indexNameExpressionResolver.concreteIndices(project, indicesOptions, true);
-            assertThat(result.length, equalTo(2));
-            List<String> indexNames = Arrays.stream(result).map(Index::getName).toList();
-            assertThat(
-                indexNames,
-                containsInAnyOrder(
-                    DataStream.getDefaultFailureStoreName(dataStreamName, 2, epochMillis),
-                    DataStream.getDefaultFailureStoreName(dataStreamName, 1, epochMillis)
-                )
-            );
-        }
-
-=======
->>>>>>> 14c21f20
-        // Test default with wildcard expression
+        // Test explicit only failure store with wildcard expression
         {
             IndicesOptions indicesOptions = IndicesOptions.STRICT_EXPAND_OPEN;
-            Index[] result = indexNameExpressionResolver.concreteIndices(project, indicesOptions, true, "my-*");
-            assertThat(result.length, equalTo(3));
-            List<String> indexNames = Arrays.stream(result).map(Index::getName).toList();
-            assertThat(
-                indexNames,
-                containsInAnyOrder(
-                    DataStream.getDefaultBackingIndexName(dataStreamName, 2, epochMillis),
-                    DataStream.getDefaultBackingIndexName(dataStreamName, 1, epochMillis),
-                    otherIndex.getIndex().getName()
-                )
-            );
-        }
-
-        // Test explicit include failure store with wildcard expression
-        {
-<<<<<<< HEAD
-            IndicesOptions indicesOptions = IndicesOptions.builder(IndicesOptions.STRICT_EXPAND_OPEN)
-                .selectorOptions(IndicesOptions.SelectorOptions.ALL_APPLICABLE)
-                .build();
-            Index[] result = indexNameExpressionResolver.concreteIndices(project, indicesOptions, true, "my-*");
-=======
-            IndicesOptions indicesOptions = IndicesOptions.STRICT_EXPAND_OPEN;
-            Index[] result = indexNameExpressionResolver.concreteIndices(state, indicesOptions, true, "my-*::*");
->>>>>>> 14c21f20
-            assertThat(result.length, equalTo(5));
-            List<String> indexNames = Arrays.stream(result).map(Index::getName).toList();
-            assertThat(
-                indexNames,
-                containsInAnyOrder(
-                    DataStream.getDefaultBackingIndexName(dataStreamName, 2, epochMillis),
-                    DataStream.getDefaultBackingIndexName(dataStreamName, 1, epochMillis),
-                    DataStream.getDefaultFailureStoreName(dataStreamName, 2, epochMillis),
-                    DataStream.getDefaultFailureStoreName(dataStreamName, 1, epochMillis),
-                    otherIndex.getIndex().getName()
-                )
-            );
-        }
-
-        // Test explicit only failure store with wildcard expression
-        {
-<<<<<<< HEAD
-            IndicesOptions indicesOptions = IndicesOptions.builder(IndicesOptions.STRICT_EXPAND_OPEN)
-                .selectorOptions(IndicesOptions.SelectorOptions.FAILURES)
-                .build();
-            Index[] result = indexNameExpressionResolver.concreteIndices(project, indicesOptions, true, "my-*");
-=======
-            IndicesOptions indicesOptions = IndicesOptions.STRICT_EXPAND_OPEN;
-            Index[] result = indexNameExpressionResolver.concreteIndices(state, indicesOptions, true, "my-*::failures");
->>>>>>> 14c21f20
+            Index[] result = indexNameExpressionResolver.concreteIndices(project, indicesOptions, true, "my-*::failures");
             assertThat(result.length, equalTo(2));
             List<String> indexNames = Arrays.stream(result).map(Index::getName).toList();
             assertThat(
@@ -3289,78 +3179,53 @@
             .put(newInstance(dataStream2, List.of(index3.getIndex(), index4.getIndex())))
             .build();
 
-<<<<<<< HEAD
+        List<ResolvedExpression> streams = indexNameExpressionResolver.dataStreams(project, IndicesOptions.lenientExpand(), "log*");
         List<String> names = indexNameExpressionResolver.dataStreamNames(project, IndicesOptions.lenientExpand(), "log*");
-        assertEquals(Collections.singletonList(dataStream1), names);
-
-        names = indexNameExpressionResolver.dataStreamNames(project, IndicesOptions.lenientExpand(), dataStream1);
-        assertEquals(Collections.singletonList(dataStream1), names);
-
-        names = indexNameExpressionResolver.dataStreamNames(project, IndicesOptions.lenientExpand(), "other*");
-        assertEquals(Collections.singletonList(dataStream2), names);
-
-        names = indexNameExpressionResolver.dataStreamNames(project, IndicesOptions.lenientExpand(), "*foobar");
-        assertThat(names, containsInAnyOrder(dataStream1, dataStream2));
-
-        names = indexNameExpressionResolver.dataStreamNames(project, IndicesOptions.lenientExpand(), "notmatched");
-        assertThat(names, empty());
-
-        names = indexNameExpressionResolver.dataStreamNames(project, IndicesOptions.lenientExpand(), index3.getIndex().getName());
-        assertThat(names, empty());
-
-        names = indexNameExpressionResolver.dataStreamNames(project, IndicesOptions.lenientExpand(), "*", "-logs-foobar");
-        assertThat(names, containsInAnyOrder(dataStream2));
-
-        names = indexNameExpressionResolver.dataStreamNames(project, IndicesOptions.lenientExpand(), "*", "-*");
-=======
-        List<ResolvedExpression> streams = indexNameExpressionResolver.dataStreams(state, IndicesOptions.lenientExpand(), "log*");
-        List<String> names = indexNameExpressionResolver.dataStreamNames(state, IndicesOptions.lenientExpand(), "log*");
         assertEquals(Collections.singletonList(new ResolvedExpression(dataStream1, DATA)), streams);
         assertEquals(Collections.singletonList(dataStream1), names);
 
-        streams = indexNameExpressionResolver.dataStreams(state, IndicesOptions.lenientExpand(), dataStream1);
-        names = indexNameExpressionResolver.dataStreamNames(state, IndicesOptions.lenientExpand(), dataStream1);
+        streams = indexNameExpressionResolver.dataStreams(project, IndicesOptions.lenientExpand(), dataStream1);
+        names = indexNameExpressionResolver.dataStreamNames(project, IndicesOptions.lenientExpand(), dataStream1);
         assertEquals(Collections.singletonList(new ResolvedExpression(dataStream1, DATA)), streams);
         assertEquals(Collections.singletonList(dataStream1), names);
 
-        streams = indexNameExpressionResolver.dataStreams(state, IndicesOptions.lenientExpand(), "other*");
-        names = indexNameExpressionResolver.dataStreamNames(state, IndicesOptions.lenientExpand(), "other*");
+        streams = indexNameExpressionResolver.dataStreams(project, IndicesOptions.lenientExpand(), "other*");
+        names = indexNameExpressionResolver.dataStreamNames(project, IndicesOptions.lenientExpand(), "other*");
         assertEquals(Collections.singletonList(new ResolvedExpression(dataStream2, DATA)), streams);
         assertEquals(Collections.singletonList(dataStream2), names);
 
-        streams = indexNameExpressionResolver.dataStreams(state, IndicesOptions.lenientExpand(), "*foobar");
-        names = indexNameExpressionResolver.dataStreamNames(state, IndicesOptions.lenientExpand(), "*foobar");
+        streams = indexNameExpressionResolver.dataStreams(project, IndicesOptions.lenientExpand(), "*foobar");
+        names = indexNameExpressionResolver.dataStreamNames(project, IndicesOptions.lenientExpand(), "*foobar");
         assertThat(streams, containsInAnyOrder(new ResolvedExpression(dataStream1, DATA), new ResolvedExpression(dataStream2, DATA)));
         assertThat(names, containsInAnyOrder(dataStream1, dataStream2));
 
-        streams = indexNameExpressionResolver.dataStreams(state, IndicesOptions.lenientExpand(), "notmatched");
-        names = indexNameExpressionResolver.dataStreamNames(state, IndicesOptions.lenientExpand(), "notmatched");
+        streams = indexNameExpressionResolver.dataStreams(project, IndicesOptions.lenientExpand(), "notmatched");
+        names = indexNameExpressionResolver.dataStreamNames(project, IndicesOptions.lenientExpand(), "notmatched");
         assertThat(streams, empty());
         assertThat(names, empty());
 
-        streams = indexNameExpressionResolver.dataStreams(state, IndicesOptions.lenientExpand(), index3.getIndex().getName());
-        names = indexNameExpressionResolver.dataStreamNames(state, IndicesOptions.lenientExpand(), index3.getIndex().getName());
+        streams = indexNameExpressionResolver.dataStreams(project, IndicesOptions.lenientExpand(), index3.getIndex().getName());
+        names = indexNameExpressionResolver.dataStreamNames(project, IndicesOptions.lenientExpand(), index3.getIndex().getName());
         assertThat(streams, empty());
         assertThat(names, empty());
 
-        streams = indexNameExpressionResolver.dataStreams(state, IndicesOptions.lenientExpand(), "*", "-logs-foobar");
-        names = indexNameExpressionResolver.dataStreamNames(state, IndicesOptions.lenientExpand(), "*", "-logs-foobar");
+        streams = indexNameExpressionResolver.dataStreams(project, IndicesOptions.lenientExpand(), "*", "-logs-foobar");
+        names = indexNameExpressionResolver.dataStreamNames(project, IndicesOptions.lenientExpand(), "*", "-logs-foobar");
         assertThat(streams, containsInAnyOrder(new ResolvedExpression(dataStream2, DATA)));
         assertThat(names, containsInAnyOrder(dataStream2));
 
-        streams = indexNameExpressionResolver.dataStreams(state, IndicesOptions.lenientExpand(), "*", "-*");
-        names = indexNameExpressionResolver.dataStreamNames(state, IndicesOptions.lenientExpand(), "*", "-*");
+        streams = indexNameExpressionResolver.dataStreams(project, IndicesOptions.lenientExpand(), "*", "-*");
+        names = indexNameExpressionResolver.dataStreamNames(project, IndicesOptions.lenientExpand(), "*", "-*");
         assertThat(streams, empty());
->>>>>>> 14c21f20
         assertThat(names, empty());
 
-        streams = indexNameExpressionResolver.dataStreams(state, IndicesOptions.strictExpandOpenAndForbidClosed(), "*foobar");
-        names = indexNameExpressionResolver.dataStreamNames(state, IndicesOptions.strictExpandOpenAndForbidClosed(), "*foobar");
+        streams = indexNameExpressionResolver.dataStreams(project, IndicesOptions.strictExpandOpenAndForbidClosed(), "*foobar");
+        names = indexNameExpressionResolver.dataStreamNames(project, IndicesOptions.strictExpandOpenAndForbidClosed(), "*foobar");
         assertThat(streams, containsInAnyOrder(new ResolvedExpression(dataStream1, DATA), new ResolvedExpression(dataStream2, DATA)));
         assertThat(names, containsInAnyOrder(dataStream1, dataStream2));
 
-        streams = indexNameExpressionResolver.dataStreams(state, IndicesOptions.lenientExpand(), "*foobar::*");
-        names = indexNameExpressionResolver.dataStreamNames(state, IndicesOptions.lenientExpand(), "*foobar::*");
+        streams = indexNameExpressionResolver.dataStreams(project, IndicesOptions.lenientExpand(), "*foobar::*");
+        names = indexNameExpressionResolver.dataStreamNames(project, IndicesOptions.lenientExpand(), "*foobar::*");
         assertThat(
             streams,
             containsInAnyOrder(
