--- conflicted
+++ resolved
@@ -226,21 +226,6 @@
         assertThat(isIndexVisible("data-stream1", "failures"), is(true));
     }
 
-<<<<<<< HEAD
-    private boolean isIndexVisible(String index, String selector) {
-        return IndexAbstractionResolver.isIndexVisible(
-            "*",
-            selector,
-            index,
-            IndicesOptions.strictExpandHidden(),
-            projectMetadata,
-            indexNameExpressionResolver,
-            true
-        );
-    }
-
-=======
->>>>>>> 8b25a728
     public void testIsNetNewSystemIndexVisible() {
         final Settings settings = Settings.builder()
             .put("index.number_of_replicas", 0)
@@ -280,20 +265,7 @@
             List.of(new SystemIndices.Feature("name", "description", List.of(fooDescriptor, barDescriptor)))
         );
 
-<<<<<<< HEAD
-        final ThreadContext threadContext = new ThreadContext(Settings.EMPTY);
-        threadContext.putHeader(SYSTEM_INDEX_ACCESS_CONTROL_HEADER_KEY, "false");
-        indexNameExpressionResolver = new IndexNameExpressionResolver(
-            threadContext,
-            systemIndices,
-            TestProjectResolvers.DEFAULT_PROJECT_ONLY
-        );
-        indexAbstractionResolver = new IndexAbstractionResolver(indexNameExpressionResolver);
-
-        projectMetadata = Metadata.builder().put(foo, true).put(barReindexed, true).put(other, true).build().getProject();
-=======
-        metadata = Metadata.builder().put(foo, true).put(barReindexed, true).put(other, true).build();
->>>>>>> 8b25a728
+        projectMetadata = ProjectMetadata.builder(projectMetadata.id()).put(foo, true).put(barReindexed, true).put(other, true).build();
 
         // these indices options are for the GET _data_streams case
         final IndicesOptions noHiddenNoAliases = IndicesOptions.builder()
@@ -310,7 +282,11 @@
         {
             final ThreadContext threadContext = new ThreadContext(Settings.EMPTY);
             threadContext.putHeader(SYSTEM_INDEX_ACCESS_CONTROL_HEADER_KEY, "true");
-            indexNameExpressionResolver = new IndexNameExpressionResolver(threadContext, systemIndices);
+            indexNameExpressionResolver = new IndexNameExpressionResolver(
+                threadContext,
+                systemIndices,
+                TestProjectResolvers.singleProject(projectMetadata.id())
+            );
             indexAbstractionResolver = new IndexAbstractionResolver(indexNameExpressionResolver);
 
             // this covers the GET * case -- with system access, you can see everything
@@ -327,7 +303,11 @@
         {
             final ThreadContext threadContext = new ThreadContext(Settings.EMPTY);
             threadContext.putHeader(SYSTEM_INDEX_ACCESS_CONTROL_HEADER_KEY, "false");
-            indexNameExpressionResolver = new IndexNameExpressionResolver(threadContext, systemIndices);
+            indexNameExpressionResolver = new IndexNameExpressionResolver(
+                threadContext,
+                systemIndices,
+                TestProjectResolvers.DEFAULT_PROJECT_ONLY
+            );
             indexAbstractionResolver = new IndexAbstractionResolver(indexNameExpressionResolver);
 
             // this covers the GET * case -- without system access, you can't see everything
@@ -345,7 +325,11 @@
             final ThreadContext threadContext = new ThreadContext(Settings.EMPTY);
             threadContext.putHeader(SYSTEM_INDEX_ACCESS_CONTROL_HEADER_KEY, "true");
             threadContext.putHeader(EXTERNAL_SYSTEM_INDEX_ACCESS_CONTROL_HEADER_KEY, "some-elastic-product");
-            indexNameExpressionResolver = new IndexNameExpressionResolver(threadContext, systemIndices);
+            indexNameExpressionResolver = new IndexNameExpressionResolver(
+                threadContext,
+                systemIndices,
+                TestProjectResolvers.singleProject(projectMetadata.id())
+            );
             indexAbstractionResolver = new IndexAbstractionResolver(indexNameExpressionResolver);
 
             // this covers the GET * case -- with product (only) access, you can't see everything
@@ -391,6 +375,15 @@
     }
 
     private boolean isIndexVisible(String index, String selector, IndicesOptions indicesOptions) {
-        return IndexAbstractionResolver.isIndexVisible("*", selector, index, indicesOptions, metadata, indexNameExpressionResolver, true);
-    }
+        return IndexAbstractionResolver.isIndexVisible(
+            "*",
+            selector,
+            index,
+            indicesOptions,
+            projectMetadata,
+            indexNameExpressionResolver,
+            true
+        );
+    }
+
 }