/*
 * Copyright Elasticsearch B.V. and/or licensed to Elasticsearch B.V. under one
 * or more contributor license agreements. Licensed under the "Elastic License
 * 2.0", the "GNU Affero General Public License v3.0 only", and the "Server Side
 * Public License v 1"; you may not use this file except in compliance with, at
 * your election, the "Elastic License 2.0", the "GNU Affero General Public
 * License v3.0 only", or the "Server Side Public License, v 1".
 */

package org.elasticsearch.cluster.routing.allocation.allocator;

import org.elasticsearch.cluster.metadata.ProjectMetadata;
import org.elasticsearch.cluster.routing.RoutingNodes;
import org.elasticsearch.cluster.routing.ShardRouting;
import org.elasticsearch.cluster.routing.allocation.RoutingAllocation;
import org.elasticsearch.common.collect.Iterators;

import java.util.ArrayDeque;
import java.util.Arrays;
import java.util.Comparator;
import java.util.Iterator;
import java.util.NoSuchElementException;
import java.util.Objects;

/**
 * This class iterates all shards from all nodes.
 * The shard order is defined by
 * (1) allocation recency: shards from the node that had a new shard allocation would appear in the end of iteration.
 * (2) shard priority: for necessary moves data stream write shards, then regular index shards, then the rest
 *                     for rebalancing the order is inverse
 */
public class OrderedShardsIterator implements Iterator<ShardRouting> {

    private final ArrayDeque<NodeAndShardIterator> queue;

    /**
     * This iterator will progress through the shards node by node, each node's shards ordered from most write active to least.
     *
     * @param allocation
     * @param ordering
     * @return An iterator over all shards in the {@link RoutingNodes} held by {@code allocation} (all shards assigned to a node). The
     * iterator will progress node by node, where each node's shards are ordered from data stream write indices, to regular indices and
     * lastly to data stream read indices.
     */
    public static OrderedShardsIterator createForNecessaryMoves(RoutingAllocation allocation, NodeAllocationOrdering ordering) {
        return create(allocation.routingNodes(), createShardsComparator(allocation), ordering);
    }

    /**
     * This iterator will progress through the shards node by node, each node's shards ordered from least write active to most.
     *
     * @param allocation
     * @param ordering
     * @return An iterator over all shards in the {@link RoutingNodes} held by {@code allocation} (all shards assigned to a node). The
     * iterator will progress node by node, where each node's shards are ordered from data stream read indices, to regular indices and
     * lastly to data stream write indices.
     */
    public static OrderedShardsIterator createForBalancing(RoutingAllocation allocation, NodeAllocationOrdering ordering) {
        return create(allocation.routingNodes(), createShardsComparator(allocation).reversed(), ordering);
    }

    private static OrderedShardsIterator create(
        RoutingNodes routingNodes,
        Comparator<ShardRouting> shardOrder,
        NodeAllocationOrdering nodeOrder
    ) {
        var queue = new ArrayDeque<NodeAndShardIterator>(routingNodes.size());
        for (var nodeId : nodeOrder.sort(routingNodes.getAllNodeIds())) {
            var node = routingNodes.node(nodeId);
            if (node.size() > 0) {
                queue.add(new NodeAndShardIterator(nodeId, sort(shardOrder, node.copyShards())));
            }
        }
        return new OrderedShardsIterator(queue);
    }

    private static Iterator<ShardRouting> sort(Comparator<ShardRouting> comparator, ShardRouting[] shards) {
        Arrays.sort(shards, comparator);
        return Iterators.forArray(shards);
    }

<<<<<<< HEAD
    private static Comparator<ShardRouting> createShardsComparator(RoutingAllocation allocation) {
=======
    /**
     * Prioritizes write indices of data streams, and deprioritizes data stream read indices, relative to regular indices.
     */
    private static Comparator<ShardRouting> createShardsComparator(Metadata metadata) {
>>>>>>> 5c00341c
        return Comparator.comparing(shard -> {
            final ProjectMetadata project = allocation.metadata().projectFor(shard.index());
            var index = project.getIndicesLookup().get(shard.getIndexName());
            if (index != null && index.getParentDataStream() != null) {
                // prioritize write indices of the data stream
                return Objects.equals(index.getParentDataStream().getWriteIndex(), shard.index()) ? 0 : 2;
            } else {
                // regular index
                return 1;
            }
        });
    }

    private OrderedShardsIterator(ArrayDeque<NodeAndShardIterator> queue) {
        this.queue = queue;
    }

    @Override
    public boolean hasNext() {
        return queue.isEmpty() == false;
    }

    @Override
    public ShardRouting next() {
        if (queue.isEmpty()) {
            throw new NoSuchElementException();
        }
        var entry = queue.peek();
        assert entry.iterator.hasNext();
        final var nextShard = entry.iterator.next();
        if (entry.iterator.hasNext() == false) {
            queue.poll();
        }
        return nextShard;
    }

    public void dePrioritizeNode(String nodeId) {
        var entry = queue.peek();
        if (entry != null && Objects.equals(nodeId, entry.nodeId)) {
            queue.offer(queue.poll());
        }
    }

    private record NodeAndShardIterator(String nodeId, Iterator<ShardRouting> iterator) {}
}<|MERGE_RESOLUTION|>--- conflicted
+++ resolved
@@ -79,14 +79,10 @@
         return Iterators.forArray(shards);
     }
 
-<<<<<<< HEAD
-    private static Comparator<ShardRouting> createShardsComparator(RoutingAllocation allocation) {
-=======
     /**
      * Prioritizes write indices of data streams, and deprioritizes data stream read indices, relative to regular indices.
      */
-    private static Comparator<ShardRouting> createShardsComparator(Metadata metadata) {
->>>>>>> 5c00341c
+    private static Comparator<ShardRouting> createShardsComparator(RoutingAllocation allocation) {
         return Comparator.comparing(shard -> {
             final ProjectMetadata project = allocation.metadata().projectFor(shard.index());
             var index = project.getIndicesLookup().get(shard.getIndexName());
