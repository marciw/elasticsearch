/*
 * Copyright Elasticsearch B.V. and/or licensed to Elasticsearch B.V. under one
 * or more contributor license agreements. Licensed under the "Elastic License
 * 2.0", the "GNU Affero General Public License v3.0 only", and the "Server Side
 * Public License v 1"; you may not use this file except in compliance with, at
 * your election, the "Elastic License 2.0", the "GNU Affero General Public
 * License v3.0 only", or the "Server Side Public License, v 1".
 */

package org.elasticsearch.cluster.metadata;

import org.apache.logging.log4j.Level;
import org.apache.logging.log4j.LogManager;
import org.apache.logging.log4j.Logger;
import org.elasticsearch.ResourceAlreadyExistsException;
import org.elasticsearch.TransportVersion;
import org.elasticsearch.TransportVersions;
import org.elasticsearch.action.ActionListener;
import org.elasticsearch.action.admin.indices.alias.Alias;
import org.elasticsearch.action.admin.indices.create.CreateIndexClusterStateUpdateRequest;
import org.elasticsearch.action.admin.indices.shrink.ResizeType;
import org.elasticsearch.action.support.ActiveShardCount;
import org.elasticsearch.action.support.ActiveShardsObserver;
import org.elasticsearch.action.support.master.AcknowledgedResponse;
import org.elasticsearch.action.support.master.ShardsAcknowledgedResponse;
import org.elasticsearch.cluster.AckedClusterStateUpdateTask;
import org.elasticsearch.cluster.ClusterState;
import org.elasticsearch.cluster.ClusterStateUpdateTask;
import org.elasticsearch.cluster.block.ClusterBlockLevel;
import org.elasticsearch.cluster.block.ClusterBlocks;
import org.elasticsearch.cluster.node.DiscoveryNodes;
import org.elasticsearch.cluster.routing.IndexRoutingTable;
import org.elasticsearch.cluster.routing.RoutingTable;
import org.elasticsearch.cluster.routing.ShardRouting;
import org.elasticsearch.cluster.routing.ShardRoutingRoleStrategy;
import org.elasticsearch.cluster.routing.ShardRoutingState;
import org.elasticsearch.cluster.routing.allocation.AllocationService;
import org.elasticsearch.cluster.routing.allocation.DataTier;
import org.elasticsearch.cluster.routing.allocation.allocator.AllocationActionListener;
import org.elasticsearch.cluster.service.ClusterService;
import org.elasticsearch.common.Priority;
import org.elasticsearch.common.Strings;
import org.elasticsearch.common.UUIDs;
import org.elasticsearch.common.ValidationException;
import org.elasticsearch.common.compress.CompressedXContent;
import org.elasticsearch.common.logging.DeprecationCategory;
import org.elasticsearch.common.logging.DeprecationLogger;
import org.elasticsearch.common.settings.IndexScopedSettings;
import org.elasticsearch.common.settings.Setting;
import org.elasticsearch.common.settings.Settings;
import org.elasticsearch.common.xcontent.XContentHelper;
import org.elasticsearch.core.Nullable;
import org.elasticsearch.core.PathUtils;
import org.elasticsearch.core.SuppressForbidden;
import org.elasticsearch.env.Environment;
import org.elasticsearch.index.Index;
import org.elasticsearch.index.IndexMode;
import org.elasticsearch.index.IndexModule;
import org.elasticsearch.index.IndexNotFoundException;
import org.elasticsearch.index.IndexService;
import org.elasticsearch.index.IndexSettingProvider;
import org.elasticsearch.index.IndexSettingProviders;
import org.elasticsearch.index.IndexSettings;
import org.elasticsearch.index.IndexVersion;
import org.elasticsearch.index.IndexVersions;
import org.elasticsearch.index.mapper.DocumentMapper;
import org.elasticsearch.index.mapper.MapperService;
import org.elasticsearch.index.mapper.MapperService.MergeReason;
import org.elasticsearch.index.query.SearchExecutionContext;
import org.elasticsearch.index.shard.IndexLongFieldRange;
import org.elasticsearch.indices.IndexCreationException;
import org.elasticsearch.indices.IndicesService;
import org.elasticsearch.indices.InvalidIndexNameException;
import org.elasticsearch.indices.ShardLimitValidator;
import org.elasticsearch.indices.SystemIndexDescriptor;
import org.elasticsearch.indices.SystemIndices;
import org.elasticsearch.threadpool.ThreadPool;
import org.elasticsearch.xcontent.NamedXContentRegistry;

import java.io.IOException;
import java.nio.charset.StandardCharsets;
import java.nio.file.Path;
import java.time.Instant;
import java.util.ArrayList;
import java.util.Arrays;
import java.util.Collections;
import java.util.HashMap;
import java.util.HashSet;
import java.util.List;
import java.util.Locale;
import java.util.Map;
import java.util.Objects;
import java.util.Optional;
import java.util.Set;
import java.util.concurrent.atomic.AtomicInteger;
import java.util.function.BiConsumer;
import java.util.function.BiFunction;
import java.util.function.Function;
import java.util.function.Predicate;
import java.util.function.Supplier;
import java.util.stream.Collectors;
import java.util.stream.IntStream;

import static java.util.Collections.emptyMap;
import static java.util.stream.Collectors.toList;
import static org.elasticsearch.cluster.metadata.IndexMetadata.INDEX_NUMBER_OF_REPLICAS_SETTING;
import static org.elasticsearch.cluster.metadata.IndexMetadata.INDEX_NUMBER_OF_SHARDS_SETTING;
import static org.elasticsearch.cluster.metadata.IndexMetadata.INDEX_SHRINK_INITIAL_RECOVERY_KEY;
import static org.elasticsearch.cluster.metadata.IndexMetadata.SETTING_AUTO_EXPAND_REPLICAS;
import static org.elasticsearch.cluster.metadata.IndexMetadata.SETTING_CREATION_DATE;
import static org.elasticsearch.cluster.metadata.IndexMetadata.SETTING_INDEX_UUID;
import static org.elasticsearch.cluster.metadata.IndexMetadata.SETTING_NUMBER_OF_REPLICAS;
import static org.elasticsearch.cluster.metadata.IndexMetadata.SETTING_NUMBER_OF_SHARDS;
import static org.elasticsearch.cluster.metadata.MetadataIndexTemplateService.resolveSettings;
import static org.elasticsearch.index.IndexModule.INDEX_RECOVERY_TYPE_SETTING;
import static org.elasticsearch.index.IndexModule.INDEX_STORE_TYPE_SETTING;

/**
 * Service responsible for submitting create index requests
 */
public class MetadataCreateIndexService {
    private static final Logger logger = LogManager.getLogger(MetadataCreateIndexService.class);
    private static final DeprecationLogger deprecationLogger = DeprecationLogger.getLogger(MetadataCreateIndexService.class);

    public static final int MAX_INDEX_NAME_BYTES = 255;

    private final Settings settings;
    private final ClusterService clusterService;
    private final IndicesService indicesService;
    private final AllocationService allocationService;
    private final Environment env;
    private final IndexScopedSettings indexScopedSettings;
    private final NamedXContentRegistry xContentRegistry;
    private final SystemIndices systemIndices;
    private final ShardLimitValidator shardLimitValidator;
    private final boolean forbidPrivateIndexSettings;
    private final Set<IndexSettingProvider> indexSettingProviders;
    private final ThreadPool threadPool;

    public MetadataCreateIndexService(
        final Settings settings,
        final ClusterService clusterService,
        final IndicesService indicesService,
        final AllocationService allocationService,
        final ShardLimitValidator shardLimitValidator,
        final Environment env,
        final IndexScopedSettings indexScopedSettings,
        final ThreadPool threadPool,
        final NamedXContentRegistry xContentRegistry,
        final SystemIndices systemIndices,
        final boolean forbidPrivateIndexSettings,
        final IndexSettingProviders indexSettingProviders
    ) {
        this.settings = settings;
        this.clusterService = clusterService;
        this.indicesService = indicesService;
        this.allocationService = allocationService;
        this.env = env;
        this.indexScopedSettings = indexScopedSettings;
        this.xContentRegistry = xContentRegistry;
        this.systemIndices = systemIndices;
        this.forbidPrivateIndexSettings = forbidPrivateIndexSettings;
        this.shardLimitValidator = shardLimitValidator;
        this.indexSettingProviders = indexSettingProviders.getIndexSettingProviders();
        this.threadPool = threadPool;
    }

    /**
     * Validate the name for an index against some static rules and a cluster state.
     */
    public static void validateIndexName(String index, ProjectMetadata projectMetadata, RoutingTable routingTable) {
        validateIndexOrAliasName(index, InvalidIndexNameException::new);
        if (index.toLowerCase(Locale.ROOT).equals(index) == false) {
            throw new InvalidIndexNameException(index, "must be lowercase");
        }

        // NOTE: dot-prefixed index names are validated after template application, not here

        if (routingTable.hasIndex(index)) {
            throw new ResourceAlreadyExistsException(routingTable.index(index).getIndex());
        }
        if (projectMetadata.hasIndex(index)) {
            throw new ResourceAlreadyExistsException(projectMetadata.index(index).getIndex());
        }
        if (projectMetadata.hasAlias(index)) {
            throw new InvalidIndexNameException(index, "already exists as alias");
        }
    }

    /**
     * Validates (if this index has a dot-prefixed name) whether it follows the rules for dot-prefixed indices.
     * @param index The name of the index in question
     * @param isHidden Whether or not this is a hidden index
     */
    public boolean validateDotIndex(String index, @Nullable Boolean isHidden) {
        boolean isSystem = false;
        if (index.charAt(0) == '.') {
            isSystem = systemIndices.isSystemName(index);
            if (isSystem) {
                logger.trace("index [{}] is a system index", index);
            } else if (isHidden) {
                logger.trace("index [{}] is a hidden index", index);
            } else {
                deprecationLogger.warn(
                    DeprecationCategory.INDICES,
                    "index_name_starts_with_dot",
                    "index name [{}] starts with a dot '.', in the next major version, index names "
                        + "starting with a dot are reserved for hidden indices and system indices",
                    index
                );
            }
        }

        return isSystem;
    }

    public SystemIndices getSystemIndices() {
        return systemIndices;
    }

    /**
     * Validate the name for an index or alias against some static rules.
     */
    public static void validateIndexOrAliasName(String index, BiFunction<String, String, ? extends RuntimeException> exceptionCtor) {
        if (Strings.validFileName(index) == false) {
            throw exceptionCtor.apply(index, "must not contain the following characters " + Strings.INVALID_FILENAME_CHARS);
        }
        if (index.contains("#")) {
            throw exceptionCtor.apply(index, "must not contain '#'");
        }
        if (index.contains(":")) {
            throw exceptionCtor.apply(index, "must not contain ':'");
        }
        if (index.charAt(0) == '_' || index.charAt(0) == '-' || index.charAt(0) == '+') {
            throw exceptionCtor.apply(index, "must not start with '_', '-', or '+'");
        }
        int byteCount = index.getBytes(StandardCharsets.UTF_8).length;
        if (byteCount > MAX_INDEX_NAME_BYTES) {
            throw exceptionCtor.apply(index, "index name is too long, (" + byteCount + " > " + MAX_INDEX_NAME_BYTES + ")");
        }
        if (index.equals(".") || index.equals("..")) {
            throw exceptionCtor.apply(index, "must not be '.' or '..'");
        }
    }

    /**
     * Creates an index in the cluster state and waits for the specified number of shard copies to
     * become active (as specified in {@link CreateIndexClusterStateUpdateRequest#waitForActiveShards()})
     * before sending the response on the listener. If the index creation was successfully applied on
     * the cluster state, then {@link ShardsAcknowledgedResponse#isAcknowledged()} will return
     * true, otherwise it will return false and no waiting will occur for started shards
     * ({@link ShardsAcknowledgedResponse#isShardsAcknowledged()} will also be false).  If the index
     * creation in the cluster state was successful and the requisite shard copies were started before
     * the timeout, then {@link ShardsAcknowledgedResponse#isShardsAcknowledged()} will
     * return true, otherwise if the operation timed out, then it will return false.
     *
     * @param request the index creation cluster state update request
     * @param listener the listener on which to send the index creation cluster state update response
     */
    public void createIndex(final CreateIndexClusterStateUpdateRequest request, final ActionListener<ShardsAcknowledgedResponse> listener) {
        logger.trace("createIndex[{}]", request);
        onlyCreateIndex(request, listener.delegateFailureAndWrap((delegate, response) -> {
            if (response.isAcknowledged()) {
                logger.trace(
                    "[{}] index creation acknowledged, waiting for active shards [{}]",
                    request.index(),
                    request.waitForActiveShards()
                );
                ActiveShardsObserver.waitForActiveShards(
                    clusterService,
                    new String[] { request.index() },
                    request.waitForActiveShards(),
                    request.ackTimeout(),
                    delegate.map(shardsAcknowledged -> {
                        if (shardsAcknowledged == false) {
                            logger.debug(
                                "[{}] index created, but the operation timed out while waiting for enough shards to be started.",
                                request.index()
                            );
                        } else {
                            logger.trace("[{}] index created and shards acknowledged", request.index());
                        }
                        return ShardsAcknowledgedResponse.of(true, shardsAcknowledged);
                    })
                );
            } else {
                logger.trace("index creation not acknowledged for [{}]", request);
                delegate.onResponse(ShardsAcknowledgedResponse.NOT_ACKNOWLEDGED);
            }
        }));
    }

    private void onlyCreateIndex(final CreateIndexClusterStateUpdateRequest request, final ActionListener<AcknowledgedResponse> listener) {
        normalizeRequestSetting(request);

        var delegate = new AllocationActionListener<>(listener, threadPool.getThreadContext());
        submitUnbatchedTask(
            "create-index [" + request.index() + "], cause [" + request.cause() + "]",
            new AckedClusterStateUpdateTask(
                Priority.URGENT,
                request.masterNodeTimeout(),
                request.ackTimeout(),
                delegate.clusterStateUpdate()
            ) {

                @Override
                public ClusterState execute(ClusterState currentState) throws Exception {
                    return applyCreateIndexRequest(currentState, request, false, null, delegate.reroute());
                }

                @Override
                public void onFailure(Exception e) {
                    if (e instanceof ResourceAlreadyExistsException) {
                        logger.trace(() -> "[" + request.index() + "] failed to create", e);
                    } else {
                        logger.debug(() -> "[" + request.index() + "] failed to create", e);
                    }
                    super.onFailure(e);
                }
            }
        );
    }

    @SuppressForbidden(reason = "legacy usage of unbatched task") // TODO add support for batching here
    private void submitUnbatchedTask(@SuppressWarnings("SameParameterValue") String source, ClusterStateUpdateTask task) {
        clusterService.submitUnbatchedStateUpdateTask(source, task);
    }

    private void normalizeRequestSetting(CreateIndexClusterStateUpdateRequest createIndexClusterStateRequest) {
        Settings build = Settings.builder()
            .put(createIndexClusterStateRequest.settings())
            .normalizePrefix(IndexMetadata.INDEX_SETTING_PREFIX)
            .build();
        indexScopedSettings.validate(build, true);
        createIndexClusterStateRequest.settings(build);
    }

    /**
     * Handles the cluster state transition to a version that reflects the {@link CreateIndexClusterStateUpdateRequest}.
     * All the requested changes are firstly validated before mutating the {@link ClusterState}.
     */
    public ClusterState applyCreateIndexRequest(
        ClusterState currentState,
        CreateIndexClusterStateUpdateRequest request,
        boolean silent,
        BiConsumer<ProjectMetadata.Builder, IndexMetadata> metadataTransformer,
        ActionListener<Void> rerouteListener
    ) throws Exception {

        normalizeRequestSetting(request);
        logger.trace("executing IndexCreationTask for [{}] against cluster state version [{}]", request, currentState.version());

        final ProjectMetadata projectMetadata = currentState.getMetadata().getProject();
        final RoutingTable routingTable = currentState.routingTable();

        validate(request, projectMetadata, routingTable);

        final Index recoverFromIndex = request.recoverFrom();
        final IndexMetadata sourceMetadata = recoverFromIndex == null ? null : projectMetadata.getIndexSafe(recoverFromIndex);

        if (sourceMetadata != null) {
            // If source metadata was provided, it means we're recovering from an existing index,
            // in which case templates don't apply, so create the index from the source metadata
            return applyCreateIndexRequestWithExistingMetadata(
                currentState,
                request,
                silent,
                sourceMetadata,
                metadataTransformer,
                rerouteListener
            );
        } else {
            // The backing index may have a different name or prefix than the data stream name.
            final String name = request.dataStreamName() != null ? request.dataStreamName() : request.index();

            // The index being created is for a system data stream, so the backing index will also be a system index
            if (request.systemDataStreamDescriptor() != null) {
                return applyCreateIndexRequestForSystemDataStream(currentState, request, silent, metadataTransformer, rerouteListener);
            }

            SystemIndexDescriptor descriptor = systemIndices.findMatchingDescriptor(request.index());
            // ignore all templates for all system indices that do not allow templates.
            // Essentially, all but .kibana indices, see KibanaPlugin.java.
            if (Objects.nonNull(descriptor) && descriptor.allowsTemplates() == false) {
                return applyCreateIndexRequestForSystemIndex(currentState, request, silent, descriptor.getIndexPattern(), rerouteListener);
            }

            // Hidden indices apply templates slightly differently (ignoring wildcard '*'
            // templates), so we need to check to see if the request is creating a hidden index
            // prior to resolving which templates it matches
            final Boolean isHiddenFromRequest = IndexMetadata.INDEX_HIDDEN_SETTING.exists(request.settings())
                ? IndexMetadata.INDEX_HIDDEN_SETTING.get(request.settings())
                : null;

            // Check to see if a v2 template matched
            final String v2Template = MetadataIndexTemplateService.findV2Template(
                projectMetadata,
                name,
                isHiddenFromRequest != null && isHiddenFromRequest
            );

            if (v2Template != null) {
                // If a v2 template was found, it takes precedence over all v1 templates, so create
                // the index using that template and the request's specified settings
                return applyCreateIndexRequestWithV2Template(
                    currentState,
                    request,
                    silent,
                    v2Template,
                    metadataTransformer,
                    rerouteListener
                );
            } else {
                // A v2 template wasn't found, check the v1 templates, in the event no templates are
                // found creation still works using the request's specified index settings
                final List<IndexTemplateMetadata> v1Templates = MetadataIndexTemplateService.findV1Templates(
                    projectMetadata,
                    request.index(),
                    isHiddenFromRequest
                );

                if (v1Templates.size() > 1) {
                    deprecationLogger.warn(
                        DeprecationCategory.TEMPLATES,
                        "index_template_multiple_match",
                        "index [{}] matches multiple legacy templates [{}], composable templates will only match a single template",
                        request.index(),
                        v1Templates.stream().map(IndexTemplateMetadata::name).sorted().collect(Collectors.joining(", "))
                    );
                }

                return applyCreateIndexRequestWithV1Templates(
                    currentState,
                    request,
                    silent,
                    v1Templates,
                    metadataTransformer,
                    rerouteListener
                );
            }
        }
    }

    public ClusterState applyCreateIndexRequest(
        ClusterState currentState,
        CreateIndexClusterStateUpdateRequest request,
        boolean silent,
        ActionListener<Void> rerouteListener
    ) throws Exception {
        return applyCreateIndexRequest(currentState, request, silent, null, rerouteListener);
    }

    /**
     * Given the state and a request as well as the metadata necessary to build a new index,
     * validate the configuration with an actual index service as return a new cluster state with
     * the index added (and rerouted)
     * @param currentState the current state to base the new state off of
     * @param request the create index request
     * @param silent a boolean for whether logging should be at a lower or higher level
     * @param sourceMetadata when recovering from an existing index, metadata that should be copied to the new index
     * @param temporaryIndexMeta metadata for the new index built from templates, source metadata, and request settings
     * @param mappings a list of all mapping definitions to apply, in order
     * @param aliasSupplier a function that takes the real {@link IndexService} and returns a list of {@link AliasMetadata} aliases
     * @param templatesApplied a list of the names of the templates applied, for logging
     * @param metadataTransformer if provided, a function that may alter cluster metadata in the same cluster state update that
     *                            creates the index
     * @return a new cluster state with the index added
     */
    private ClusterState applyCreateIndexWithTemporaryService(
        final ClusterState currentState,
        final CreateIndexClusterStateUpdateRequest request,
        final boolean silent,
        final IndexMetadata sourceMetadata,
        final IndexMetadata temporaryIndexMeta,
        final List<CompressedXContent> mappings,
        final Function<IndexService, List<AliasMetadata>> aliasSupplier,
        final List<String> templatesApplied,
        final BiConsumer<ProjectMetadata.Builder, IndexMetadata> metadataTransformer,
        final ActionListener<Void> rerouteListener
    ) throws Exception {
        // create the index here (on the master) to validate it can be created, as well as adding the mapping
        assert indicesService.hasIndex(temporaryIndexMeta.getIndex()) == false
            : Strings.format("Index [%s] already exists", temporaryIndexMeta.getIndex().getName());
        return indicesService.<ClusterState, Exception>withTempIndexService(temporaryIndexMeta, indexService -> {
            try {
                updateIndexMappingsAndBuildSortOrder(indexService, request, mappings, sourceMetadata);
            } catch (Exception e) {
                logger.log(silent ? Level.DEBUG : Level.INFO, "failed on parsing mappings on index creation [{}]", request.index(), e);
                throw e;
            }

            final List<AliasMetadata> aliases = aliasSupplier.apply(indexService);

            final IndexMetadata indexMetadata;
            try {
                indexMetadata = buildIndexMetadata(
                    request.index(),
                    aliases,
                    indexService.mapperService()::documentMapper,
                    temporaryIndexMeta.getSettings(),
                    temporaryIndexMeta.getRoutingNumShards(),
                    sourceMetadata,
                    temporaryIndexMeta.isSystem(),
                    currentState.getMinTransportVersion()
                );
            } catch (Exception e) {
                logger.info("failed to build index metadata [{}]", request.index());
                throw e;
            }

            logger.log(
                silent ? Level.DEBUG : Level.INFO,
                "[{}] creating index, cause [{}], templates {}, shards [{}]/[{}]",
                request.index(),
                request.cause(),
                templatesApplied,
                indexMetadata.getNumberOfShards(),
                indexMetadata.getNumberOfReplicas()
            );

            indexService.getIndexEventListener().beforeIndexAddedToCluster(indexMetadata.getIndex(), indexMetadata.getSettings());

            ClusterState updated = clusterStateCreateIndex(
                currentState,
                indexMetadata,
                metadataTransformer,
                allocationService.getShardRoutingRoleStrategy()
            );
            if (request.performReroute()) {
                updated = allocationService.reroute(updated, "index [" + indexMetadata.getIndex().getName() + "] created", rerouteListener);
            }
            return updated;
        });
    }

    /**
     * Given a state and index settings calculated after applying templates, validate metadata for
     * the new index, returning an {@link IndexMetadata} for the new index
     */
    private IndexMetadata buildAndValidateTemporaryIndexMetadata(
        final Settings aggregatedIndexSettings,
        final CreateIndexClusterStateUpdateRequest request,
        final int routingNumShards
    ) {

        final boolean isHiddenAfterTemplates = IndexMetadata.INDEX_HIDDEN_SETTING.get(aggregatedIndexSettings);
        final boolean isSystem = validateDotIndex(request.index(), isHiddenAfterTemplates);

        // remove the setting it's temporary and is only relevant once we create the index
        final Settings.Builder settingsBuilder = Settings.builder().put(aggregatedIndexSettings);
        settingsBuilder.remove(IndexMetadata.INDEX_NUMBER_OF_ROUTING_SHARDS_SETTING.getKey());
        final Settings indexSettings = settingsBuilder.build();

        final IndexMetadata.Builder tmpImdBuilder = IndexMetadata.builder(request.index());
        tmpImdBuilder.setRoutingNumShards(routingNumShards);
        tmpImdBuilder.settings(indexSettings);
        tmpImdBuilder.system(isSystem);

        // Set up everything, now locally create the index to see that things are ok, and apply
        IndexMetadata tempMetadata = tmpImdBuilder.build();
        validateActiveShardCount(request.waitForActiveShards(), tempMetadata);

        return tempMetadata;
    }

    // TODO: this method can be removed in 9.0 because we will no longer use v1 templates to create indices (only v2 templates)
    private ClusterState applyCreateIndexRequestWithV1Templates(
        final ClusterState currentState,
        final CreateIndexClusterStateUpdateRequest request,
        final boolean silent,
        final List<IndexTemplateMetadata> templates,
        final BiConsumer<ProjectMetadata.Builder, IndexMetadata> projectMetadataTransformer,
        final ActionListener<Void> rerouteListener
    ) throws Exception {
        logger.debug(
            "applying create index request using legacy templates {}",
            templates.stream().map(IndexTemplateMetadata::name).toList()
        );

        final Map<String, Object> mappingsMap = parseV1Mappings(
            request.mappings(),
            templates.stream().map(IndexTemplateMetadata::getMappings).collect(toList()),
            xContentRegistry
        );

        final CompressedXContent mappings;
        if (mappingsMap.isEmpty()) {
            mappings = null;
        } else {
            mappings = new CompressedXContent(mappingsMap);
        }

        final ProjectMetadata projectMetadata = currentState.getMetadata().getProject();
        final RoutingTable routingTable = currentState.routingTable();

        final Settings aggregatedIndexSettings = aggregateIndexSettings(
            projectMetadata,
            currentState.nodes(),
            currentState.blocks(),
            routingTable,
            request,
            resolveSettings(templates),
            mappings == null ? List.of() : List.of(mappings),
            null,
            settings,
            indexScopedSettings,
            shardLimitValidator,
            indexSettingProviders
        );
        int routingNumShards = getIndexNumberOfRoutingShards(aggregatedIndexSettings, null);
        IndexMetadata tmpImd = buildAndValidateTemporaryIndexMetadata(aggregatedIndexSettings, request, routingNumShards);

        return applyCreateIndexWithTemporaryService(
            currentState,
            request,
            silent,
            null,
            tmpImd,
            mappings == null ? List.of() : List.of(mappings),
            indexService -> resolveAndValidateAliases(
                request.index(),
                request.aliases(),
                MetadataIndexTemplateService.resolveAliases(templates),
                projectMetadata,
                // the context is only used for validation so it's fine to pass fake values for the
                // shard id and the current timestamp
                xContentRegistry,
                indexService.newSearchExecutionContext(0, 0, null, () -> 0L, null, emptyMap()),
                IndexService.dateMathExpressionResolverAt(request.getNameResolvedAt()),
                systemIndices::isSystemName
            ),
            templates.stream().map(IndexTemplateMetadata::getName).collect(toList()),
            projectMetadataTransformer,
            rerouteListener
        );
    }

    private ClusterState applyCreateIndexRequestWithV2Template(
        final ClusterState currentState,
        final CreateIndexClusterStateUpdateRequest request,
        final boolean silent,
        final String templateName,
        final BiConsumer<ProjectMetadata.Builder, IndexMetadata> projectMetadataTransformer,
        final ActionListener<Void> rerouteListener
    ) throws Exception {
        logger.debug("applying create index request using composable template [{}]", templateName);

        ComposableIndexTemplate template = currentState.getMetadata().getProject().templatesV2().get(templateName);
        final boolean isDataStream = template.getDataStreamTemplate() != null;
        if (isDataStream && request.dataStreamName() == null) {
            throw new IllegalArgumentException(
                "cannot create index with name ["
                    + request.index()
                    + "], because it matches with template ["
                    + templateName
                    + "] that creates data streams only, "
                    + "use create data stream api instead"
            );
        }

        final ProjectMetadata projectMetadata = currentState.getMetadata().getProject();
        final RoutingTable routingTable = currentState.routingTable();

        final List<CompressedXContent> mappings = collectV2Mappings(
            request.mappings(),
            projectMetadata,
            templateName,
            Map.of(),
            xContentRegistry,
            request.index()
        );
        final Settings aggregatedIndexSettings = aggregateIndexSettings(
            projectMetadata,
            currentState.nodes(),
            currentState.blocks(),
            routingTable,
            request,
            resolveSettings(projectMetadata, templateName),
            mappings,
            null,
            settings,
            indexScopedSettings,
            shardLimitValidator,
            indexSettingProviders
        );
        int routingNumShards = getIndexNumberOfRoutingShards(aggregatedIndexSettings, null);
        IndexMetadata tmpImd = buildAndValidateTemporaryIndexMetadata(aggregatedIndexSettings, request, routingNumShards);

        return applyCreateIndexWithTemporaryService(
            currentState,
            request,
            silent,
            null,
            tmpImd,
            mappings,
            indexService -> resolveAndValidateAliases(
                request.index(),
                // data stream aliases are created separately in MetadataCreateDataStreamService::createDataStream
                isDataStream ? Set.of() : request.aliases(),
                isDataStream ? List.of() : MetadataIndexTemplateService.resolveAliases(projectMetadata, templateName),
                projectMetadata,
                xContentRegistry,
                // the context is used ony for validation so it's fine to pass fake values for the shard id and the current timestamp
                indexService.newSearchExecutionContext(0, 0, null, () -> 0L, null, emptyMap()),
                IndexService.dateMathExpressionResolverAt(request.getNameResolvedAt()),
                systemIndices::isSystemName
            ),
            Collections.singletonList(templateName),
            projectMetadataTransformer,
            rerouteListener
        );
    }

    private ClusterState applyCreateIndexRequestForSystemIndex(
        final ClusterState currentState,
        final CreateIndexClusterStateUpdateRequest request,
        final boolean silent,
        final String indexPattern,
        final ActionListener<Void> rerouteListener
    ) throws Exception {
        logger.debug("applying create index request for system index [{}] matching pattern [{}]", request.index(), indexPattern);
        final ProjectMetadata projectMetadata = currentState.getMetadata().getProject();
        final RoutingTable routingTable = currentState.routingTable();

        final Settings aggregatedIndexSettings = aggregateIndexSettings(
            projectMetadata,
            currentState.nodes(),
            currentState.blocks(),
            routingTable,
            request,
            Settings.EMPTY,
            null,
            null,
            settings,
            indexScopedSettings,
            shardLimitValidator,
            indexSettingProviders
        );
        final int routingNumShards = getIndexNumberOfRoutingShards(aggregatedIndexSettings, null);
        final IndexMetadata tmpImd = buildAndValidateTemporaryIndexMetadata(aggregatedIndexSettings, request, routingNumShards);

        return applyCreateIndexWithTemporaryService(
            currentState,
            request,
            silent,
            null,
            tmpImd,
            List.of(new CompressedXContent(MapperService.parseMapping(xContentRegistry, request.mappings()))),
            indexService -> resolveAndValidateAliases(
                request.index(),
                request.aliases(),
                List.of(),
                projectMetadata,
                // the context is only used for validation so it's fine to pass fake values for the
                // shard id and the current timestamp
                xContentRegistry,
                indexService.newSearchExecutionContext(0, 0, null, () -> 0L, null, emptyMap()),
                IndexService.dateMathExpressionResolverAt(request.getNameResolvedAt()),
                systemIndices::isSystemName
            ),
            List.of(),
            null,
            rerouteListener
        );
    }

    private ClusterState applyCreateIndexRequestForSystemDataStream(
        final ClusterState currentState,
        final CreateIndexClusterStateUpdateRequest request,
        final boolean silent,
        final BiConsumer<ProjectMetadata.Builder, IndexMetadata> projectMetadataTransformer,
        final ActionListener<Void> rerouteListener
    ) throws Exception {
        Objects.requireNonNull(request.systemDataStreamDescriptor());
        logger.debug("applying create index request for system data stream [{}]", request.systemDataStreamDescriptor());

        ComposableIndexTemplate template = request.systemDataStreamDescriptor().getComposableIndexTemplate();
        if (request.dataStreamName() == null && template.getDataStreamTemplate() != null) {
            throw new IllegalArgumentException(
                "cannot create index with name [" + request.index() + "], because it matches with a system data stream"
            );
        }

        final Map<String, ComponentTemplate> componentTemplates = request.systemDataStreamDescriptor().getComponentTemplates();
        final List<CompressedXContent> mappings = collectSystemV2Mappings(template, componentTemplates, xContentRegistry, request.index());

        final ProjectMetadata projectMetadata = currentState.getMetadata().getProject();
        final RoutingTable routingTable = currentState.routingTable();

        final Settings aggregatedIndexSettings = aggregateIndexSettings(
            projectMetadata,
            currentState.nodes(),
            currentState.blocks(),
            routingTable,
            request,
            resolveSettings(template, componentTemplates),
            mappings,
            null,
            settings,
            indexScopedSettings,
            shardLimitValidator,
            indexSettingProviders
        );
        final int routingNumShards = getIndexNumberOfRoutingShards(aggregatedIndexSettings, null);
        final IndexMetadata tmpImd = buildAndValidateTemporaryIndexMetadata(aggregatedIndexSettings, request, routingNumShards);

        return applyCreateIndexWithTemporaryService(
            currentState,
            request,
            silent,
            null,
            tmpImd,
            mappings,
            indexService -> resolveAndValidateAliases(
                request.index(),
                request.aliases(),
                MetadataIndexTemplateService.resolveAliases(template, componentTemplates),
                projectMetadata,
                // the context is only used for validation so it's fine to pass fake values for the
                // shard id and the current timestamp
                xContentRegistry,
                indexService.newSearchExecutionContext(0, 0, null, () -> 0L, null, emptyMap()),
                IndexService.dateMathExpressionResolverAt(request.getNameResolvedAt()),
                systemIndices::isSystemName
            ),
            List.of(),
            projectMetadataTransformer,
            rerouteListener
        );
    }

    private static List<CompressedXContent> collectSystemV2Mappings(
        final ComposableIndexTemplate composableIndexTemplate,
        final Map<String, ComponentTemplate> componentTemplates,
        final NamedXContentRegistry xContentRegistry,
        final String indexName
    ) throws Exception {
        List<CompressedXContent> templateMappings = MetadataIndexTemplateService.collectMappings(
            composableIndexTemplate,
            componentTemplates,
            Map.of(),
            indexName
        );
        return collectV2Mappings(null, templateMappings, xContentRegistry);
    }

    public static List<CompressedXContent> collectV2Mappings(
        @Nullable final String requestMappings,
        final ProjectMetadata projectMetadata,
        final String templateName,
        Map<String, ComponentTemplate> componentTemplateSubstitutions,
        final NamedXContentRegistry xContentRegistry,
        final String indexName
    ) throws Exception {
<<<<<<< HEAD
        List<CompressedXContent> templateMappings = MetadataIndexTemplateService.collectMappings(projectMetadata, templateName, indexName);
=======
        List<CompressedXContent> templateMappings = MetadataIndexTemplateService.collectMappings(
            currentState,
            templateName,
            componentTemplateSubstitutions,
            indexName
        );
>>>>>>> 3d1d495a
        return collectV2Mappings(requestMappings, templateMappings, xContentRegistry);
    }

    private static List<CompressedXContent> collectV2Mappings(
        @Nullable final String requestMappings,
        final List<CompressedXContent> templateMappings,
        final NamedXContentRegistry xContentRegistry
    ) throws Exception {
        List<CompressedXContent> result = new ArrayList<>(templateMappings.size() + 1);
        result.addAll(templateMappings);
        if (requestMappings != null) {
            Map<String, Object> parsedRequestMappings = MapperService.parseMapping(xContentRegistry, requestMappings);
            if (parsedRequestMappings.isEmpty() == false) {
                result.add(new CompressedXContent(parsedRequestMappings));
            }
        }
        return result;
    }

    private ClusterState applyCreateIndexRequestWithExistingMetadata(
        final ClusterState currentState,
        final CreateIndexClusterStateUpdateRequest request,
        final boolean silent,
        final IndexMetadata sourceMetadata,
        final BiConsumer<ProjectMetadata.Builder, IndexMetadata> projectMetadataTransformer,
        final ActionListener<Void> rerouteListener
    ) throws Exception {
        logger.info("applying create index request using existing index [{}] metadata", sourceMetadata.getIndex().getName());

        final Map<String, Object> mappings = MapperService.parseMapping(xContentRegistry, request.mappings());
        if (mappings.isEmpty() == false) {
            throw new IllegalArgumentException(
                "mappings are not allowed when creating an index from a source index, " + "all mappings are copied from the source index"
            );
        }

        final ProjectMetadata projectMetadata = currentState.getMetadata().getProject();
        final RoutingTable routingTable = currentState.routingTable();

        final Settings aggregatedIndexSettings = aggregateIndexSettings(
            projectMetadata,
            currentState.nodes(),
            currentState.blocks(),
            routingTable,
            request,
            Settings.EMPTY,
            null,
            sourceMetadata,
            settings,
            indexScopedSettings,
            shardLimitValidator,
            indexSettingProviders
        );
        final int routingNumShards = getIndexNumberOfRoutingShards(aggregatedIndexSettings, sourceMetadata);
        IndexMetadata tmpImd = buildAndValidateTemporaryIndexMetadata(aggregatedIndexSettings, request, routingNumShards);

        return applyCreateIndexWithTemporaryService(
            currentState,
            request,
            silent,
            sourceMetadata,
            tmpImd,
            List.of(),
            indexService -> resolveAndValidateAliases(
                request.index(),
                request.aliases(),
                Collections.emptyList(),
                projectMetadata,
                xContentRegistry,
                // the context is only used for validation so it's fine to pass fake values for the
                // shard id and the current timestamp
                indexService.newSearchExecutionContext(0, 0, null, () -> 0L, null, emptyMap()),
                IndexService.dateMathExpressionResolverAt(request.getNameResolvedAt()),
                systemIndices::isSystemName
            ),
            List.of(),
            projectMetadataTransformer,
            rerouteListener
        );
    }

    /**
     * Parses the provided mappings json and the inheritable mappings from the templates (if any)
     * into a map.
     *
     * The template mappings are applied in the order they are encountered in the list (clients
     * should make sure the lower index, closer to the head of the list, templates have the highest
     * {@link IndexTemplateMetadata#order()}). This merging makes no distinction between field
     * definitions, as may result in an invalid field definition
     */
    public static Map<String, Object> parseV1Mappings(
        String mappingsJson,
        List<CompressedXContent> templateMappings,
        NamedXContentRegistry xContentRegistry
    ) throws IOException {
        Map<String, Object> mappings = MapperService.parseMapping(xContentRegistry, mappingsJson);
        // apply templates, merging the mappings into the request mapping if exists
        for (CompressedXContent mapping : templateMappings) {
            if (mapping != null) {
                Map<String, Object> templateMapping = MapperService.parseMapping(xContentRegistry, mapping);
                if (templateMapping.isEmpty()) {
                    // Someone provided an empty '{}' for mappings, which is okay, but to avoid
                    // tripping the below assertion, we can safely ignore it
                    continue;
                }
                assert templateMapping.size() == 1 : "expected exactly one mapping value, got: " + templateMapping;
                // pre-8x templates may have a wrapper type other than _doc, so we re-wrap things here
                templateMapping = Collections.singletonMap(MapperService.SINGLE_MAPPING_NAME, templateMapping.values().iterator().next());
                if (mappings.isEmpty()) {
                    mappings = templateMapping;
                } else {
                    XContentHelper.mergeDefaults(mappings, templateMapping);
                }
            }
        }
        return mappings;
    }

    /**
     * Validates and creates the settings for the new index based on the explicitly configured settings via the
     * {@link CreateIndexClusterStateUpdateRequest}, inherited from templates and, if recovering from another index (ie. split, shrink,
     * clone), the resize settings.
     *
     * The template mappings are applied in the order they are encountered in the list (clients should make sure the lower index, closer
     * to the head of the list, templates have the highest {@link IndexTemplateMetadata#order()})
     *
     * @return the aggregated settings for the new index
     */
    static Settings aggregateIndexSettings(
        ProjectMetadata projectMetadata,
        DiscoveryNodes nodes,
        ClusterBlocks clusterBlocks,
        RoutingTable routingTable,
        CreateIndexClusterStateUpdateRequest request,
        Settings combinedTemplateSettings,
        List<CompressedXContent> combinedTemplateMappings,
        @Nullable IndexMetadata sourceMetadata,
        Settings settings,
        IndexScopedSettings indexScopedSettings,
        ShardLimitValidator shardLimitValidator,
        Set<IndexSettingProvider> indexSettingProviders
    ) {
        final boolean isDataStreamIndex = request.dataStreamName() != null;

        // Create builders for the template and request settings. We transform these into builders
        // because we may want settings to be "removed" from these prior to being set on the new
        // index (see more comments below)
        final Settings.Builder templateSettings = Settings.builder().put(combinedTemplateSettings);
        final Settings.Builder requestSettings = Settings.builder().put(request.settings());

        final Settings.Builder indexSettingsBuilder = Settings.builder();
        if (sourceMetadata == null) {
            final Settings.Builder additionalIndexSettings = Settings.builder();
            final Settings templateAndRequestSettings = Settings.builder().put(combinedTemplateSettings).put(request.settings()).build();

            final boolean timeSeriesTemplate = Optional.of(request)
                .map(CreateIndexClusterStateUpdateRequest::matchingTemplate)
                .map(projectMetadata::isTimeSeriesTemplate)
                .orElse(false);

            // Loop through all the explicit index setting providers, adding them to the
            // additionalIndexSettings map
            final var resolvedAt = Instant.ofEpochMilli(request.getNameResolvedAt());
            for (IndexSettingProvider provider : indexSettingProviders) {
                additionalIndexSettings.put(
                    provider.getAdditionalIndexSettings(
                        request.index(),
                        request.dataStreamName(),
                        timeSeriesTemplate,
                        projectMetadata,
                        resolvedAt,
                        templateAndRequestSettings,
                        combinedTemplateMappings
                    )
                );
            }

            // For all the explicit settings, we go through the template and request level settings
            // and see if either a template or the request has "cancelled out" an explicit default
            // setting. For example, if a plugin had as an explicit setting:
            // "index.mysetting": "blah
            // And either a template or create index request had:
            // "index.mysetting": null
            // We want to remove the explicit setting not only from the explicitly set settings, but
            // also from the template and request settings, so that from the newly create index's
            // perspective it is as though the setting has not been set at all (using the default
            // value).
            for (String explicitSetting : additionalIndexSettings.keys()) {
                if (templateSettings.keys().contains(explicitSetting) && templateSettings.get(explicitSetting) == null) {
                    logger.debug(
                        "removing default [{}] setting as it in set to null in a template for [{}] creation",
                        explicitSetting,
                        request.index()
                    );
                    additionalIndexSettings.remove(explicitSetting);
                    templateSettings.remove(explicitSetting);
                }
                if (requestSettings.keys().contains(explicitSetting) && requestSettings.get(explicitSetting) == null) {
                    logger.debug(
                        "removing default [{}] setting as it in set to null in the request for [{}] creation",
                        explicitSetting,
                        request.index()
                    );
                    additionalIndexSettings.remove(explicitSetting);
                    requestSettings.remove(explicitSetting);
                }
            }

            // Finally, we actually add the explicit defaults prior to the template settings and the
            // request settings, so that the precedence goes:
            // Explicit Defaults -> Template -> Request -> Necessary Settings (# of shards, uuid, etc)
            indexSettingsBuilder.put(additionalIndexSettings.build());
            indexSettingsBuilder.put(templateSettings.build());
        }

        // now, put the request settings, so they override templates
        indexSettingsBuilder.put(requestSettings.build());

        if (sourceMetadata == null) { // not for shrink/split/clone
            // regardless of any previous logic, we're going to force there
            // to be an appropriate non-empty value for the tier preference
            String currentTierPreference = indexSettingsBuilder.get(DataTier.TIER_PREFERENCE);
            if (DataTier.parseTierList(currentTierPreference).isEmpty()) {
                String newTierPreference = isDataStreamIndex ? DataTier.DATA_HOT : DataTier.DATA_CONTENT;
                logger.debug(
                    "enforcing default [{}] setting for [{}] creation, replacing [{}] with [{}]",
                    DataTier.TIER_PREFERENCE,
                    request.index(),
                    currentTierPreference,
                    newTierPreference
                );
                indexSettingsBuilder.put(DataTier.TIER_PREFERENCE, newTierPreference);
            }
        }

        if (indexSettingsBuilder.get(IndexMetadata.SETTING_VERSION_CREATED) == null) {
            IndexVersion createdVersion = IndexVersion.min(IndexVersion.current(), nodes.getMaxDataNodeCompatibleIndexVersion());
            indexSettingsBuilder.put(IndexMetadata.SETTING_VERSION_CREATED, createdVersion);
        }
        if (INDEX_NUMBER_OF_SHARDS_SETTING.exists(indexSettingsBuilder) == false) {
            indexSettingsBuilder.put(SETTING_NUMBER_OF_SHARDS, INDEX_NUMBER_OF_SHARDS_SETTING.get(settings));
        }
        if (INDEX_NUMBER_OF_REPLICAS_SETTING.exists(indexSettingsBuilder) == false) {
            indexSettingsBuilder.put(SETTING_NUMBER_OF_REPLICAS, INDEX_NUMBER_OF_REPLICAS_SETTING.get(settings));
        }
        if (settings.get(SETTING_AUTO_EXPAND_REPLICAS) != null && indexSettingsBuilder.get(SETTING_AUTO_EXPAND_REPLICAS) == null) {
            indexSettingsBuilder.put(SETTING_AUTO_EXPAND_REPLICAS, settings.get(SETTING_AUTO_EXPAND_REPLICAS));
        }

        if (indexSettingsBuilder.get(SETTING_CREATION_DATE) == null) {
            indexSettingsBuilder.put(SETTING_CREATION_DATE, Instant.now().toEpochMilli());
        }
        indexSettingsBuilder.put(IndexMetadata.SETTING_INDEX_PROVIDED_NAME, request.getProvidedName());
        indexSettingsBuilder.put(SETTING_INDEX_UUID, UUIDs.randomBase64UUID());

        if (sourceMetadata != null) {
            assert request.resizeType() != null;
            prepareResizeIndexSettings(
                projectMetadata,
                clusterBlocks,
                routingTable,
                indexSettingsBuilder,
                request.recoverFrom(),
                request.index(),
                request.resizeType(),
                request.copySettings(),
                indexScopedSettings
            );
        }

        Settings indexSettings = indexSettingsBuilder.build();
        /*
         * We can not validate settings until we have applied templates, otherwise we do not know the actual settings
         * that will be used to create this index.
         */
        shardLimitValidator.validateShardLimit(indexSettings, nodes, projectMetadata);
        validateSoftDeleteSettings(indexSettings);
        validateTranslogRetentionSettings(indexSettings);
        validateStoreTypeSetting(indexSettings);
        return indexSettings;
    }

    private static void validateSoftDeleteSettings(Settings indexSettings) {
        if (IndexSettings.INDEX_SOFT_DELETES_SETTING.get(indexSettings) == false
            && IndexMetadata.SETTING_INDEX_VERSION_CREATED.get(indexSettings).onOrAfter(IndexVersions.V_8_0_0)) {
            throw new IllegalArgumentException(
                "Creating indices with soft-deletes disabled is no longer supported. "
                    + "Please do not specify a value for setting [index.soft_deletes.enabled]."
            );
        }
    }

    /**
     * Calculates the number of routing shards based on the configured value in indexSettings or if recovering from another index
     * it will return the value configured for that index.
     */
    static int getIndexNumberOfRoutingShards(Settings indexSettings, @Nullable IndexMetadata sourceMetadata) {
        final int numTargetShards = INDEX_NUMBER_OF_SHARDS_SETTING.get(indexSettings);
        final IndexVersion indexVersionCreated = IndexMetadata.SETTING_INDEX_VERSION_CREATED.get(indexSettings);
        final int routingNumShards;
        if (sourceMetadata == null || sourceMetadata.getNumberOfShards() == 1) {
            // in this case we either have no index to recover from or
            // we have a source index with 1 shard and without an explicit split factor
            // or one that is valid in that case we can split into whatever and auto-generate a new factor.
            // (Don't use IndexMetadata.INDEX_NUMBER_OF_ROUTING_SHARDS_SETTING.get(indexSettings) here, otherwise
            // we get the default value when `null` has been provided as value)
            if (indexSettings.get(IndexMetadata.INDEX_NUMBER_OF_ROUTING_SHARDS_SETTING.getKey()) != null) {
                routingNumShards = IndexMetadata.INDEX_NUMBER_OF_ROUTING_SHARDS_SETTING.get(indexSettings);
            } else {
                routingNumShards = calculateNumRoutingShards(numTargetShards, indexVersionCreated);
            }
        } else {
            assert IndexMetadata.INDEX_NUMBER_OF_ROUTING_SHARDS_SETTING.exists(indexSettings) == false
                : "index.number_of_routing_shards should not be present on the target index on resize";
            routingNumShards = sourceMetadata.getRoutingNumShards();
        }
        return routingNumShards;
    }

    /**
     * Validate and resolve the aliases explicitly set for the index, together with the ones inherited from the specified
     * templates.
     *
     * The template mappings are applied in the order they are encountered in the list (clients should make sure the lower index, closer
     * to the head of the list, templates have the highest {@link IndexTemplateMetadata#order()})
     *
     * @return the list of resolved aliases, with the explicitly provided aliases occurring first (having a higher priority) followed by
     * the ones inherited from the templates
     */
    public static List<AliasMetadata> resolveAndValidateAliases(
        String index,
        Set<Alias> aliases,
        List<Map<String, AliasMetadata>> templateAliases,
        ProjectMetadata projectMetadata,
        NamedXContentRegistry xContentRegistry,
        SearchExecutionContext searchExecutionContext,
        Function<String, String> indexNameExpressionResolver,
        Predicate<String> systemNamePredicate
    ) {

        // Keep a separate set to facilitate searches when processing aliases from the template
        Set<Alias> resolvedExpressions = new HashSet<>();
        List<AliasMetadata> resolvedAliases = new ArrayList<>();
        for (Alias alias : aliases) {
            final String resolvedExpression = indexNameExpressionResolver.apply(alias.name());
            alias = alias.name(resolvedExpression);
            AliasValidator.validateAlias(alias, index, projectMetadata);
            if (Strings.hasLength(alias.filter())) {
                AliasValidator.validateAliasFilter(alias.name(), alias.filter(), searchExecutionContext, xContentRegistry);
            }

            AliasMetadata aliasMetadata = AliasMetadata.builder(alias.name())
                .filter(alias.filter())
                .indexRouting(alias.indexRouting())
                .searchRouting(alias.searchRouting())
                .writeIndex(alias.writeIndex())
                .isHidden(systemNamePredicate.test(alias.name()) ? Boolean.TRUE : alias.isHidden())
                .build();
            resolvedAliases.add(aliasMetadata);
            resolvedExpressions.add(new Alias(resolvedExpression));
        }

        Map<String, AliasMetadata> templatesAliases = new HashMap<>();
        for (Map<String, AliasMetadata> templateAliasConfig : templateAliases) {
            // handle aliases
            for (Map.Entry<String, AliasMetadata> entry : templateAliasConfig.entrySet()) {
                String resolvedTemplateExpression = indexNameExpressionResolver.apply(entry.getValue().alias());
                AliasMetadata aliasMetadata = AliasMetadata.newAliasMetadata(entry.getValue(), resolvedTemplateExpression);

                // if an alias with same name came with the create index request itself,
                // ignore this one taken from the index template
                if (resolvedExpressions.contains(new Alias(aliasMetadata.alias()))) {
                    continue;
                }
                // if an alias with same name was already processed, ignore this one
                if (templatesAliases.containsKey(entry.getKey())) {
                    continue;
                }

                // Allow templatesAliases to be templated by replacing a token with the
                // name of the index that we are applying it to
                if (aliasMetadata.alias().contains("{index}")) {
                    String templatedAlias = aliasMetadata.alias().replace("{index}", index);
                    aliasMetadata = AliasMetadata.newAliasMetadata(aliasMetadata, templatedAlias);
                }

                // set system aliases from templates to hidden
                if (systemNamePredicate.test(aliasMetadata.alias())) {
                    aliasMetadata = AliasMetadata.builder(aliasMetadata.alias())
                        .filter(aliasMetadata.filter())
                        .indexRouting(aliasMetadata.indexRouting())
                        .searchRouting(aliasMetadata.searchRouting())
                        .writeIndex(aliasMetadata.writeIndex())
                        .isHidden(true)
                        .build();
                }

                AliasValidator.validateAliasMetadata(aliasMetadata, index, projectMetadata);
                if (aliasMetadata.filter() != null) {
                    AliasValidator.validateAliasFilter(
                        aliasMetadata.alias(),
                        aliasMetadata.filter().uncompressed(),
                        searchExecutionContext,
                        xContentRegistry
                    );
                }
                templatesAliases.put(aliasMetadata.alias(), aliasMetadata);
                resolvedAliases.add((aliasMetadata));
            }
        }
        return resolvedAliases;

    }

    /**
     * Creates the index into the cluster state applying the provided blocks. The final cluster state will contain an updated routing
     * table based on the live nodes.
     */
    static ClusterState clusterStateCreateIndex(
        ClusterState currentState,
        IndexMetadata indexMetadata,
        BiConsumer<ProjectMetadata.Builder, IndexMetadata> projectMetadataTransformer,
        ShardRoutingRoleStrategy shardRoutingRoleStrategy
    ) {
        // TODO multi-projects get the right project here
        ProjectMetadata currentProjectMetadata = currentState.metadata().getProject();
        final ProjectMetadata newProjectMetadata;
        if (projectMetadataTransformer != null) {
            ProjectMetadata.Builder projectMetadataBuilder = ProjectMetadata.builder(currentProjectMetadata);
            projectMetadataBuilder.put(indexMetadata, false);
            projectMetadataTransformer.accept(projectMetadataBuilder, indexMetadata);
            newProjectMetadata = projectMetadataBuilder.build();
        } else {
            newProjectMetadata = currentProjectMetadata.withAddedIndex(indexMetadata);
        }

        var blocksBuilder = ClusterBlocks.builder().blocks(currentState.blocks());
        blocksBuilder.updateBlocks(indexMetadata);

        // TODO multi-projects get the right project here
        var routingTableBuilder = RoutingTable.builder(shardRoutingRoleStrategy, currentState.routingTable())
            .addAsNew(newProjectMetadata.index(indexMetadata.getIndex().getName()));

        // TODO multi-projects get the right project here
        return ClusterState.builder(currentState)
            .blocks(blocksBuilder)
            .putProjectMetadata(newProjectMetadata)
            .routingTable(routingTableBuilder)
            .build();
    }

    static IndexMetadata buildIndexMetadata(
        String indexName,
        List<AliasMetadata> aliases,
        Supplier<DocumentMapper> documentMapperSupplier,
        Settings indexSettings,
        int routingNumShards,
        @Nullable IndexMetadata sourceMetadata,
        boolean isSystem,
        TransportVersion minClusterTransportVersion
    ) {
        IndexMetadata.Builder indexMetadataBuilder = createIndexMetadataBuilder(indexName, sourceMetadata, indexSettings, routingNumShards);
        indexMetadataBuilder.system(isSystem);
        if (minClusterTransportVersion.before(TransportVersions.EVENT_INGESTED_RANGE_IN_CLUSTER_STATE)) {
            // promote to UNKNOWN for older versions since they don't know how to handle event.ingested in cluster state
            indexMetadataBuilder.eventIngestedRange(IndexLongFieldRange.UNKNOWN, minClusterTransportVersion);
        }
        // now, update the mappings with the actual source
        Map<String, MappingMetadata> mappingsMetadata = new HashMap<>();
        DocumentMapper docMapper = documentMapperSupplier.get();
        if (docMapper != null) {
            MappingMetadata mappingMd = new MappingMetadata(docMapper);
            mappingsMetadata.put(docMapper.type(), mappingMd);
            indexMetadataBuilder.putInferenceFields(docMapper.mappers().inferenceFields());
        }

        for (MappingMetadata mappingMd : mappingsMetadata.values()) {
            indexMetadataBuilder.putMapping(mappingMd);
        }

        // apply the aliases in reverse order as the lower index ones have higher order
        for (int i = aliases.size() - 1; i >= 0; i--) {
            indexMetadataBuilder.putAlias(aliases.get(i));
        }

        indexMetadataBuilder.state(IndexMetadata.State.OPEN);
        return indexMetadataBuilder.build();
    }

    /**
     * Creates an {@link IndexMetadata.Builder} for the provided index and sets a valid primary term for all the shards if a source
     * index meta data is provided (this represents the case where we're shrinking/splitting an index and the primary term for the newly
     * created index needs to be gte than the maximum term in the source index).
     */
    private static IndexMetadata.Builder createIndexMetadataBuilder(
        String indexName,
        @Nullable IndexMetadata sourceMetadata,
        Settings indexSettings,
        int routingNumShards
    ) {
        final IndexMetadata.Builder builder = IndexMetadata.builder(indexName);
        builder.setRoutingNumShards(routingNumShards);
        builder.settings(indexSettings);

        if (sourceMetadata != null) {
            /*
             * We need to arrange that the primary term on all the shards in the shrunken index is at least as large as
             * the maximum primary term on all the shards in the source index. This ensures that we have correct
             * document-level semantics regarding sequence numbers in the shrunken index.
             */
            final long primaryTerm = IntStream.range(0, sourceMetadata.getNumberOfShards())
                .mapToLong(sourceMetadata::primaryTerm)
                .max()
                .getAsLong();
            for (int shardId = 0; shardId < builder.numberOfShards(); shardId++) {
                builder.primaryTerm(shardId, primaryTerm);
            }
        }
        return builder;
    }

    private static void updateIndexMappingsAndBuildSortOrder(
        IndexService indexService,
        CreateIndexClusterStateUpdateRequest request,
        List<CompressedXContent> mappings,
        @Nullable IndexMetadata sourceMetadata
    ) throws IOException {
        MapperService mapperService = indexService.mapperService();
        IndexMode indexMode = indexService.getIndexSettings() != null ? indexService.getIndexSettings().getMode() : IndexMode.STANDARD;
        List<CompressedXContent> allMappings = new ArrayList<>();
        final CompressedXContent defaultMapping = indexMode.getDefaultMapping();
        if (defaultMapping != null) {
            allMappings.add(defaultMapping);
        }
        allMappings.addAll(mappings);
        mapperService.merge(MapperService.SINGLE_MAPPING_NAME, allMappings, MergeReason.INDEX_TEMPLATE);

        indexMode.validateTimestampFieldMapping(request.dataStreamName() != null, mapperService.mappingLookup());

        if (sourceMetadata == null) {
            // now that the mapping is merged we can validate the index sort.
            // we cannot validate for index shrinking since the mapping is empty
            // at this point. The validation will take place later in the process
            // (when all shards are copied in a single place).
            indexService.getIndexSortSupplier().get();
        }
    }

    private static void validateActiveShardCount(ActiveShardCount waitForActiveShards, IndexMetadata indexMetadata) {
        if (waitForActiveShards == ActiveShardCount.DEFAULT) {
            waitForActiveShards = indexMetadata.getWaitForActiveShards();
        }
        if (waitForActiveShards.validate(indexMetadata.getNumberOfReplicas()) == false) {
            throw new IllegalArgumentException(
                "invalid wait_for_active_shards["
                    + waitForActiveShards
                    + "]: cannot be greater than number of shard copies ["
                    + (indexMetadata.getNumberOfReplicas() + 1)
                    + "]"
            );
        }
    }

    private void validate(CreateIndexClusterStateUpdateRequest request, ProjectMetadata projectMetadata, RoutingTable routingTable) {
        validateIndexName(request.index(), projectMetadata, routingTable);
        validateIndexSettings(request.index(), request.settings(), forbidPrivateIndexSettings);
    }

    public void validateIndexSettings(String indexName, final Settings settings, final boolean forbidPrivateIndexSettings)
        throws IndexCreationException {
        List<String> validationErrors = getIndexSettingsValidationErrors(settings, forbidPrivateIndexSettings);

        if (validationErrors.isEmpty() == false) {
            ValidationException validationException = new ValidationException();
            validationException.addValidationErrors(validationErrors);
            throw new IndexCreationException(indexName, validationException);
        }
    }

    List<String> getIndexSettingsValidationErrors(final Settings settings, final boolean forbidPrivateIndexSettings) {
        List<String> validationErrors = validateIndexCustomPath(settings, env.sharedDataFile());
        if (forbidPrivateIndexSettings) {
            validationErrors.addAll(validatePrivateSettingsNotExplicitlySet(settings, indexScopedSettings));
        }
        return validationErrors;
    }

    private static List<String> validatePrivateSettingsNotExplicitlySet(Settings settings, IndexScopedSettings indexScopedSettings) {
        List<String> validationErrors = new ArrayList<>();
        for (final String key : settings.keySet()) {
            final Setting<?> setting = indexScopedSettings.get(key);
            if (setting == null) {
                assert indexScopedSettings.isPrivateSetting(key) : "expected [" + key + "] to be private but it was not";
            } else if (setting.isPrivateIndex()) {
                validationErrors.add("private index setting [" + key + "] can not be set explicitly");
            }
        }
        return validationErrors;
    }

    /**
     * Validates that the configured index data path (if any) is a sub-path of the configured shared data path (if any)
     *
     * @param settings the index configured settings
     * @param sharedDataPath the configured `path.shared_data` (if any)
     * @return a list containing validaton errors or an empty list if there aren't any errors
     */
    private static List<String> validateIndexCustomPath(Settings settings, @Nullable Path sharedDataPath) {
        String customPath = IndexMetadata.INDEX_DATA_PATH_SETTING.get(settings);
        List<String> validationErrors = new ArrayList<>();
        if (Strings.isEmpty(customPath) == false) {
            if (sharedDataPath == null) {
                validationErrors.add("path.shared_data must be set in order to use custom data paths");
            } else {
                Path resolvedPath = PathUtils.get(new Path[] { sharedDataPath }, customPath);
                if (resolvedPath == null) {
                    validationErrors.add("custom path [" + customPath + "] is not a sub-path of path.shared_data [" + sharedDataPath + "]");
                }
            }
        }
        return validationErrors;
    }

    /**
     * Validates the settings and mappings for shrinking an index.
     *
     * @return the list of nodes at least one instance of the source index shards are allocated
     */
    static List<String> validateShrinkIndex(
        ProjectMetadata projectMetadata,
        ClusterBlocks clusterBlocks,
        RoutingTable routingTable,
        String sourceIndex,
        String targetIndexName,
        Settings targetIndexSettings
    ) {
        IndexMetadata sourceMetadata = validateResize(projectMetadata, clusterBlocks, sourceIndex, targetIndexName, targetIndexSettings);
        if (sourceMetadata.isSearchableSnapshot()) {
            throw new IllegalArgumentException("can't shrink searchable snapshot index [" + sourceIndex + ']');
        }
        assert INDEX_NUMBER_OF_SHARDS_SETTING.exists(targetIndexSettings);
        IndexMetadata.selectShrinkShards(0, sourceMetadata, INDEX_NUMBER_OF_SHARDS_SETTING.get(targetIndexSettings));

        if (sourceMetadata.getNumberOfShards() == 1) {
            throw new IllegalArgumentException("can't shrink an index with only one shard");
        }

        // now check that index is all on one node
        final IndexRoutingTable table = routingTable.index(sourceIndex);
        Map<String, AtomicInteger> nodesToNumRouting = new HashMap<>();
        int numShards = sourceMetadata.getNumberOfShards();
        for (ShardRouting routing : table.shardsWithState(ShardRoutingState.STARTED)) {
            nodesToNumRouting.computeIfAbsent(routing.currentNodeId(), (s) -> new AtomicInteger(0)).incrementAndGet();
        }
        List<String> nodesToAllocateOn = new ArrayList<>();
        for (Map.Entry<String, AtomicInteger> entries : nodesToNumRouting.entrySet()) {
            int numAllocations = entries.getValue().get();
            assert numAllocations <= numShards : "wait what? " + numAllocations + " is > than num shards " + numShards;
            if (numAllocations == numShards) {
                nodesToAllocateOn.add(entries.getKey());
            }
        }
        if (nodesToAllocateOn.isEmpty()) {
            throw new IllegalStateException("index " + sourceIndex + " must have all shards allocated on the same node to shrink index");
        }
        return nodesToAllocateOn;
    }

    static void validateSplitIndex(
        ProjectMetadata projectMetadata,
        ClusterBlocks clusterBlocks,
        String sourceIndex,
        String targetIndexName,
        Settings targetIndexSettings
    ) {
        IndexMetadata sourceMetadata = validateResize(projectMetadata, clusterBlocks, sourceIndex, targetIndexName, targetIndexSettings);
        if (sourceMetadata.isSearchableSnapshot()) {
            throw new IllegalArgumentException("can't split searchable snapshot index [" + sourceIndex + ']');
        }
        IndexMetadata.selectSplitShard(0, sourceMetadata, INDEX_NUMBER_OF_SHARDS_SETTING.get(targetIndexSettings));
    }

    static void validateCloneIndex(
        ProjectMetadata projectMetadata,
        ClusterBlocks clusterBlocks,
        String sourceIndex,
        String targetIndexName,
        Settings targetIndexSettings
    ) {
        IndexMetadata sourceMetadata = validateResize(projectMetadata, clusterBlocks, sourceIndex, targetIndexName, targetIndexSettings);
        if (sourceMetadata.isSearchableSnapshot()) {
            for (Setting<?> nonCloneableSetting : Arrays.asList(INDEX_STORE_TYPE_SETTING, INDEX_RECOVERY_TYPE_SETTING)) {
                if (nonCloneableSetting.exists(targetIndexSettings) == false) {
                    throw new IllegalArgumentException(
                        "can't clone searchable snapshot index ["
                            + sourceIndex
                            + "]; setting ["
                            + nonCloneableSetting.getKey()
                            + "] should be overridden"
                    );
                }
            }
        }
        IndexMetadata.selectCloneShard(0, sourceMetadata, INDEX_NUMBER_OF_SHARDS_SETTING.get(targetIndexSettings));
    }

    static IndexMetadata validateResize(
        ProjectMetadata projectMetadata,
        ClusterBlocks clusterBlocks,
        String sourceIndex,
        String targetIndexName,
        Settings targetIndexSettings
    ) {
        if (projectMetadata.hasIndex(targetIndexName)) {
            throw new ResourceAlreadyExistsException(projectMetadata.index(targetIndexName).getIndex());
        }
        final IndexMetadata sourceMetadata = projectMetadata.index(sourceIndex);
        if (sourceMetadata == null) {
            throw new IndexNotFoundException(sourceIndex);
        }

        IndexAbstraction source = projectMetadata.getIndicesLookup().get(sourceIndex);
        assert source != null;
        if (source.getParentDataStream() != null && source.getParentDataStream().getWriteIndex().equals(sourceMetadata.getIndex())) {
            throw new IllegalArgumentException(
                String.format(
                    Locale.ROOT,
                    "cannot resize the write index [%s] for data stream [%s]",
                    sourceIndex,
                    source.getParentDataStream().getName()
                )
            );
        }
        // ensure index is read-only
        if (clusterBlocks.indexBlocked(ClusterBlockLevel.WRITE, sourceIndex) == false) {
            throw new IllegalStateException("index " + sourceIndex + " must be read-only to resize index. use \"index.blocks.write=true\"");
        }

        if (INDEX_NUMBER_OF_SHARDS_SETTING.exists(targetIndexSettings)) {
            // this method applies all necessary checks ie. if the target shards are less than the source shards
            // of if the source shards are divisible by the number of target shards
            IndexMetadata.getRoutingFactor(sourceMetadata.getNumberOfShards(), INDEX_NUMBER_OF_SHARDS_SETTING.get(targetIndexSettings));
        }
        return sourceMetadata;
    }

    static void prepareResizeIndexSettings(
        final ProjectMetadata projectMetadata,
        final ClusterBlocks clusterBlocks,
        final RoutingTable routingTable,
        final Settings.Builder indexSettingsBuilder,
        final Index resizeSourceIndex,
        final String resizeIntoName,
        final ResizeType type,
        final boolean copySettings,
        final IndexScopedSettings indexScopedSettings
    ) {
        final IndexMetadata sourceMetadata = projectMetadata.index(resizeSourceIndex.getName());
        if (type == ResizeType.SHRINK) {
            final List<String> nodesToAllocateOn = validateShrinkIndex(
                projectMetadata,
                clusterBlocks,
                routingTable,
                resizeSourceIndex.getName(),
                resizeIntoName,
                indexSettingsBuilder.build()
            );
            indexSettingsBuilder.put(INDEX_SHRINK_INITIAL_RECOVERY_KEY, Strings.arrayToCommaDelimitedString(nodesToAllocateOn.toArray()));
        } else if (type == ResizeType.SPLIT) {
            validateSplitIndex(projectMetadata, clusterBlocks, resizeSourceIndex.getName(), resizeIntoName, indexSettingsBuilder.build());
            indexSettingsBuilder.putNull(INDEX_SHRINK_INITIAL_RECOVERY_KEY);
        } else if (type == ResizeType.CLONE) {
            validateCloneIndex(projectMetadata, clusterBlocks, resizeSourceIndex.getName(), resizeIntoName, indexSettingsBuilder.build());
            indexSettingsBuilder.putNull(INDEX_SHRINK_INITIAL_RECOVERY_KEY);
        } else {
            throw new IllegalStateException("unknown resize type is " + type);
        }

        final Settings.Builder builder = Settings.builder();
        if (copySettings) {
            // copy all settings and non-copyable settings and settings that have already been set (e.g., from the request)
            for (final String key : sourceMetadata.getSettings().keySet()) {
                final Setting<?> setting = indexScopedSettings.get(key);
                if (setting == null) {
                    assert indexScopedSettings.isPrivateSetting(key) : key;
                } else if (setting.getProperties().contains(Setting.Property.NotCopyableOnResize)) {
                    continue;
                }
                // do not override settings that have already been set (for example, from the request)
                if (indexSettingsBuilder.keys().contains(key)) {
                    continue;
                }
                builder.copy(key, sourceMetadata.getSettings());
            }
        } else {
            final Predicate<String> sourceSettingsPredicate = (s) -> (s.startsWith("index.similarity.")
                || s.startsWith("index.analysis.")
                || s.startsWith("index.sort.")
                || s.equals("index.soft_deletes.enabled")) && indexSettingsBuilder.keys().contains(s) == false;
            builder.put(sourceMetadata.getSettings().filter(sourceSettingsPredicate));
        }

        indexSettingsBuilder.put(IndexMetadata.SETTING_VERSION_CREATED, sourceMetadata.getCreationVersion())
            .put(builder.build())
            .put(IndexMetadata.SETTING_ROUTING_PARTITION_SIZE, sourceMetadata.getRoutingPartitionSize())
            .put(IndexMetadata.INDEX_RESIZE_SOURCE_NAME.getKey(), resizeSourceIndex.getName())
            .put(IndexMetadata.INDEX_RESIZE_SOURCE_UUID.getKey(), resizeSourceIndex.getUUID());
        if (sourceMetadata.getSettings().hasValue(IndexMetadata.SETTING_VERSION_COMPATIBILITY)) {
            indexSettingsBuilder.put(IndexMetadata.SETTING_VERSION_COMPATIBILITY, sourceMetadata.getCompatibilityVersion());
        }
    }

    /**
     * Returns a default number of routing shards based on the number of shards of the index. The default number of routing shards will
     * allow any index to be split at least once and at most 10 times by a factor of two. The closer the number or shards gets to 1024
     * the less default split operations are supported
     */
    public static int calculateNumRoutingShards(int numShards, IndexVersion indexVersionCreated) {
        if (indexVersionCreated.onOrAfter(IndexVersions.V_7_0_0)) {
            // only select this automatically for indices that are created on or after 7.0 this will prevent this new behaviour
            // until we have a fully upgraded cluster. Additionally it will make integrating testing easier since mixed clusters
            // will always have the behavior of the min node in the cluster.
            //
            // We use as a default number of routing shards the higher number that can be expressed
            // as {@code numShards * 2^x`} that is less than or equal to the maximum number of shards: 1024.
            int log2MaxNumShards = 10; // logBase2(1024)
            int log2NumShards = 32 - Integer.numberOfLeadingZeros(numShards - 1); // ceil(logBase2(numShards))
            int numSplits = log2MaxNumShards - log2NumShards;
            numSplits = Math.max(1, numSplits); // Ensure the index can be split at least once
            return numShards * 1 << numSplits;
        } else {
            return numShards;
        }
    }

    public static void validateTranslogRetentionSettings(Settings indexSettings) {
        if (IndexMetadata.SETTING_INDEX_VERSION_CREATED.get(indexSettings).onOrAfter(IndexVersions.V_8_0_0)
            && (IndexSettings.INDEX_TRANSLOG_RETENTION_AGE_SETTING.exists(indexSettings)
                || IndexSettings.INDEX_TRANSLOG_RETENTION_SIZE_SETTING.exists(indexSettings))) {
            throw new IllegalArgumentException(
                "Translog retention settings [index.translog.retention.age] "
                    + "and [index.translog.retention.size] are no longer supported. Please do not specify values for these settings"
            );
        }
        if (IndexSettings.INDEX_SOFT_DELETES_SETTING.get(indexSettings)
            && (IndexSettings.INDEX_TRANSLOG_RETENTION_AGE_SETTING.exists(indexSettings)
                || IndexSettings.INDEX_TRANSLOG_RETENTION_SIZE_SETTING.exists(indexSettings))) {
            deprecationLogger.warn(
                DeprecationCategory.SETTINGS,
                "translog_retention",
                "Translog retention settings [index.translog.retention.age] and [index.translog.retention.size] are deprecated and "
                    + "effectively ignored. They will be removed in a future version."
            );
        }
    }

    public static void validateStoreTypeSetting(Settings indexSettings) {
        final String storeType = IndexModule.INDEX_STORE_TYPE_SETTING.get(indexSettings);
        if (IndexModule.Type.SIMPLEFS.match(storeType)) {
            deprecationLogger.warn(
                DeprecationCategory.SETTINGS,
                "store_type_setting",
                "[simplefs] is deprecated and will be removed in 8.0. Use [niofs] or other file systems instead. "
                    + "Elasticsearch 7.15 or later uses [niofs] for the [simplefs] store type as it offers superior "
                    + "or equivalent performance to [simplefs]."
            );
        }
    }
}<|MERGE_RESOLUTION|>--- conflicted
+++ resolved
@@ -852,16 +852,12 @@
         final NamedXContentRegistry xContentRegistry,
         final String indexName
     ) throws Exception {
-<<<<<<< HEAD
-        List<CompressedXContent> templateMappings = MetadataIndexTemplateService.collectMappings(projectMetadata, templateName, indexName);
-=======
         List<CompressedXContent> templateMappings = MetadataIndexTemplateService.collectMappings(
-            currentState,
+            projectMetadata,
             templateName,
             componentTemplateSubstitutions,
             indexName
         );
->>>>>>> 3d1d495a
         return collectV2Mappings(requestMappings, templateMappings, xContentRegistry);
     }
 
