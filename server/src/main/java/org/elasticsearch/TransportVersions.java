--- conflicted
+++ resolved
@@ -180,14 +180,11 @@
     public static final TransportVersion UPDATE_API_KEY_EXPIRATION_TIME_ADDED = def(8_568_00_0);
     public static final TransportVersion LAZY_ROLLOVER_ADDED = def(8_569_00_0);
     public static final TransportVersion ESQL_PLAN_POINT_LITERAL_WKB = def(8_570_00_0);
-<<<<<<< HEAD
-    public static final TransportVersion RETRIEVERS_ADDED = def(8_571_00_0);
-=======
     public static final TransportVersion HOT_THREADS_AS_BYTES = def(8_571_00_0);
     public static final TransportVersion ML_INFERENCE_REQUEST_INPUT_TYPE_ADDED = def(8_572_00_0);
     public static final TransportVersion ESQL_ENRICH_POLICY_CCQ_MODE = def(8_573_00_0);
     public static final TransportVersion DATE_HISTOGRAM_SUPPORT_DOWNSAMPLED_TZ = def(8_574_00_0);
->>>>>>> ca919d9f
+    public static final TransportVersion RETRIEVERS_ADDED = def(8_575_00_0);
 
     /*git co
      * STOP! READ THIS FIRST! No, really,
