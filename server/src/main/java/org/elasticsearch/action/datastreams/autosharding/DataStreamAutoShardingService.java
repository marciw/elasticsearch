/*
 * Copyright Elasticsearch B.V. and/or licensed to Elasticsearch B.V. under one
 * or more contributor license agreements. Licensed under the "Elastic License
 * 2.0", the "GNU Affero General Public License v3.0 only", and the "Server Side
 * Public License v 1"; you may not use this file except in compliance with, at
 * your election, the "Elastic License 2.0", the "GNU Affero General Public
 * License v3.0 only", or the "Server Side Public License, v 1".
 */

package org.elasticsearch.action.datastreams.autosharding;

import org.apache.logging.log4j.LogManager;
import org.apache.logging.log4j.Logger;
import org.elasticsearch.cluster.ProjectState;
import org.elasticsearch.cluster.metadata.DataStream;
import org.elasticsearch.cluster.metadata.IndexMetadata;
import org.elasticsearch.cluster.metadata.IndexMetadataStats;
import org.elasticsearch.cluster.metadata.IndexWriteLoad;
import org.elasticsearch.cluster.metadata.ProjectMetadata;
import org.elasticsearch.cluster.service.ClusterService;
import org.elasticsearch.common.regex.Regex;
import org.elasticsearch.common.settings.Setting;
import org.elasticsearch.common.settings.Settings;
import org.elasticsearch.core.Nullable;
import org.elasticsearch.core.TimeValue;
import org.elasticsearch.index.Index;

import java.util.List;
import java.util.Objects;
import java.util.OptionalDouble;
import java.util.function.Function;
import java.util.function.LongSupplier;

import static org.elasticsearch.action.datastreams.autosharding.AutoShardingResult.NOT_APPLICABLE_RESULT;

/**
 * Calculates the optimal number of shards the data stream write index should have based on the indexing load.
 */
public class DataStreamAutoShardingService {

    private static final Logger logger = LogManager.getLogger(DataStreamAutoShardingService.class);
    public static final String DATA_STREAMS_AUTO_SHARDING_ENABLED = "data_streams.auto_sharding.enabled";

    public static final Setting<List<String>> DATA_STREAMS_AUTO_SHARDING_EXCLUDES_SETTING = Setting.listSetting(
        "data_streams.auto_sharding.excludes",
        List.of(),
        Function.identity(),
        Setting.Property.Dynamic,
        Setting.Property.NodeScope
    );

    /**
     * Represents the minimum amount of time between two scaling events if the next event will increase the number of shards.
     * We've chosen a value of 4.5minutes by default, just lower than the data stream lifecycle poll interval so we can increase shards with
     * every DSL run, but we don't want it to be lower/0 as data stream lifecycle might run more often than the poll interval in case of
     * a master failover.
     */
    public static final Setting<TimeValue> DATA_STREAMS_AUTO_SHARDING_INCREASE_SHARDS_COOLDOWN = Setting.timeSetting(
        "data_streams.auto_sharding.increase_shards.cooldown",
        TimeValue.timeValueSeconds(270),
        TimeValue.timeValueSeconds(0),
        Setting.Property.Dynamic,
        Setting.Property.NodeScope
    );

    /**
     * Represents the minimum amount of time between two scaling events if the next event will reduce the number of shards.
     */
    public static final Setting<TimeValue> DATA_STREAMS_AUTO_SHARDING_DECREASE_SHARDS_COOLDOWN = Setting.timeSetting(
        "data_streams.auto_sharding.decrease_shards.cooldown",
        TimeValue.timeValueDays(3),
        TimeValue.timeValueSeconds(0),
        Setting.Property.Dynamic,
        Setting.Property.NodeScope
    );

    /**
     * Represents the minimum number of write threads we expect a node to have in the environments where auto sharding will be enabled.
     */
    public static final Setting<Integer> CLUSTER_AUTO_SHARDING_MIN_WRITE_THREADS = Setting.intSetting(
        "cluster.auto_sharding.min_write_threads",
        2,
        1,
        Setting.Property.Dynamic,
        Setting.Property.NodeScope
    );

    /**
     * Represents the maximum number of write threads we expect a node to have in the environments where auto sharding will be enabled.
     */
    public static final Setting<Integer> CLUSTER_AUTO_SHARDING_MAX_WRITE_THREADS = Setting.intSetting(
        "cluster.auto_sharding.max_write_threads",
        32,
        1,
        Setting.Property.Dynamic,
        Setting.Property.NodeScope
    );
    private final ClusterService clusterService;
    private final boolean isAutoShardingEnabled;
    private final LongSupplier nowSupplier;
    private volatile TimeValue increaseShardsCooldown;
    private volatile TimeValue reduceShardsCooldown;
    private volatile int minWriteThreads;
    private volatile int maxWriteThreads;
    private volatile List<String> dataStreamExcludePatterns;

    public DataStreamAutoShardingService(Settings settings, ClusterService clusterService, LongSupplier nowSupplier) {
        this.clusterService = clusterService;
        this.isAutoShardingEnabled = settings.getAsBoolean(DATA_STREAMS_AUTO_SHARDING_ENABLED, false);
        this.increaseShardsCooldown = DATA_STREAMS_AUTO_SHARDING_INCREASE_SHARDS_COOLDOWN.get(settings);
        this.reduceShardsCooldown = DATA_STREAMS_AUTO_SHARDING_DECREASE_SHARDS_COOLDOWN.get(settings);
        this.minWriteThreads = CLUSTER_AUTO_SHARDING_MIN_WRITE_THREADS.get(settings);
        this.maxWriteThreads = CLUSTER_AUTO_SHARDING_MAX_WRITE_THREADS.get(settings);
        this.dataStreamExcludePatterns = DATA_STREAMS_AUTO_SHARDING_EXCLUDES_SETTING.get(settings);
        this.nowSupplier = nowSupplier;
    }

    public void init() {
        clusterService.getClusterSettings()
            .addSettingsUpdateConsumer(DATA_STREAMS_AUTO_SHARDING_INCREASE_SHARDS_COOLDOWN, this::updateIncreaseShardsCooldown);
        clusterService.getClusterSettings()
            .addSettingsUpdateConsumer(DATA_STREAMS_AUTO_SHARDING_DECREASE_SHARDS_COOLDOWN, this::updateReduceShardsCooldown);
        clusterService.getClusterSettings().addSettingsUpdateConsumer(CLUSTER_AUTO_SHARDING_MIN_WRITE_THREADS, this::updateMinWriteThreads);
        clusterService.getClusterSettings().addSettingsUpdateConsumer(CLUSTER_AUTO_SHARDING_MAX_WRITE_THREADS, this::updateMaxWriteThreads);
        clusterService.getClusterSettings()
            .addSettingsUpdateConsumer(DATA_STREAMS_AUTO_SHARDING_EXCLUDES_SETTING, this::updateDataStreamExcludePatterns);
    }

    /**
     * Computes the optimal number of shards for the provided data stream according to the write index's indexing load (to check if we must
     * increase the number of shards, whilst the heuristics for decreasing the number of shards _might_ use the provided write indexing
     * load).
     * The result type will indicate the recommendation of the auto sharding service :
     * - not applicable if the data stream is excluded from auto sharding as configured by
     * {@link #DATA_STREAMS_AUTO_SHARDING_EXCLUDES_SETTING} or if the auto sharding functionality is disabled according to
     * {@link #DATA_STREAMS_AUTO_SHARDING_EXCLUDES_SETTING}, or if the cluster doesn't have the feature available
     * - increase number of shards if the optimal number of shards it deems necessary for the provided data stream is GT the current number
     * of shards
     * - decrease the number of shards if the optimal number of shards it deems necessary for the provided data stream is LT the current
     * number of shards
     *
     * If the recommendation is to INCREASE/DECREASE shards the reported cooldown period will be TimeValue.ZERO.
     * If the auto sharding service thinks the number of shards must be changed but it can't recommend a change due to the cooldown
     * period not lapsing, the result will be of type {@link AutoShardingType#COOLDOWN_PREVENTED_INCREASE} or
     * {@link AutoShardingType#COOLDOWN_PREVENTED_INCREASE} with the remaining cooldown configured and the number of shards that should
     * be configured for the data stream once the remaining cooldown lapses as the target number of shards.
     *
     * The NOT_APPLICABLE type result will report a cooldown period of TimeValue.MAX_VALUE.
     *
     * The NO_CHANGE_REQUIRED type will potentially report the remaining cooldown always report a cool down period of TimeValue.ZERO (as
     * there'll be no new auto sharding event)
     */
    public AutoShardingResult calculate(ProjectState state, DataStream dataStream, @Nullable Double writeIndexLoad) {
        if (isAutoShardingEnabled == false) {
            logger.debug("Data stream auto sharding service is not enabled.");
            return NOT_APPLICABLE_RESULT;
        }

<<<<<<< HEAD
        if (featureService.clusterHasFeature(state.cluster(), DataStreamAutoShardingService.DATA_STREAM_AUTO_SHARDING_FEATURE) == false) {
            logger.debug(
                "Data stream auto sharding service cannot compute the optimal number of shards for data stream [{}] because the cluster "
                    + "doesn't have the auto sharding feature",
                dataStream.getName()
            );
            return NOT_APPLICABLE_RESULT;
        }

=======
>>>>>>> 47352604
        if (dataStreamExcludePatterns.stream().anyMatch(pattern -> Regex.simpleMatch(pattern, dataStream.getName()))) {
            logger.debug(
                "Data stream [{}] is excluded from auto sharding via the [{}] setting",
                dataStream.getName(),
                DATA_STREAMS_AUTO_SHARDING_EXCLUDES_SETTING.getKey()
            );
            return NOT_APPLICABLE_RESULT;
        }

        if (writeIndexLoad == null) {
            logger.debug(
                "Data stream auto sharding service cannot compute the optimal number of shards for data stream [{}] as the write index "
                    + "load is not available",
                dataStream.getName()
            );
            return NOT_APPLICABLE_RESULT;
        }
        return innerCalculate(state.metadata(), dataStream, writeIndexLoad, nowSupplier);
    }

    private AutoShardingResult innerCalculate(
        ProjectMetadata project,
        DataStream dataStream,
        double writeIndexLoad,
        LongSupplier nowSupplier
    ) {
        // increasing the number of shards is calculated solely based on the index load of the write index
        IndexMetadata writeIndex = project.index(dataStream.getWriteIndex());
        assert writeIndex != null : "the data stream write index must exist in the provided cluster metadata";
        AutoShardingResult increaseShardsResult = getIncreaseShardsResult(dataStream, writeIndexLoad, nowSupplier, writeIndex);
        return Objects.requireNonNullElseGet(
            increaseShardsResult,
            () -> getDecreaseShardsResult(
                project,
                dataStream,
                writeIndexLoad,
                nowSupplier,
                writeIndex,
                getRemainingDecreaseShardsCooldown(project, dataStream)
            )
        );

    }

    @Nullable
    private AutoShardingResult getIncreaseShardsResult(
        DataStream dataStream,
        double writeIndexLoad,
        LongSupplier nowSupplier,
        IndexMetadata writeIndex
    ) {
        // increasing the number of shards is calculated solely based on the index load of the write index
        long optimalShardCount = computeOptimalNumberOfShards(minWriteThreads, maxWriteThreads, writeIndexLoad);
        if (optimalShardCount > writeIndex.getNumberOfShards()) {
            TimeValue timeSinceLastAutoShardingEvent = dataStream.getAutoShardingEvent() != null
                ? dataStream.getAutoShardingEvent().getTimeSinceLastAutoShardingEvent(nowSupplier)
                : TimeValue.MAX_VALUE;

            TimeValue coolDownRemaining = TimeValue.timeValueMillis(
                Math.max(0L, increaseShardsCooldown.millis() - timeSinceLastAutoShardingEvent.millis())
            );
            logger.debug(
                "data stream autosharding service recommends increasing the number of shards from [{}] to [{}] after [{}] cooldown for "
                    + "data stream [{}]",
                writeIndex.getNumberOfShards(),
                optimalShardCount,
                coolDownRemaining,
                dataStream.getName()
            );
            return new AutoShardingResult(
                coolDownRemaining.equals(TimeValue.ZERO) ? AutoShardingType.INCREASE_SHARDS : AutoShardingType.COOLDOWN_PREVENTED_INCREASE,
                writeIndex.getNumberOfShards(),
                Math.toIntExact(optimalShardCount),
                coolDownRemaining,
                writeIndexLoad
            );
        }
        return null;
    }

    /**
     * Calculates the amount of time remaining before we can consider reducing the number of shards.
     * This reference for the remaining time math is either the time since the last auto sharding event (if available) or otherwise the
     * oldest index in the data stream.
     */
    private TimeValue getRemainingDecreaseShardsCooldown(ProjectMetadata project, DataStream dataStream) {
        Index oldestBackingIndex = dataStream.getIndices().get(0);
        IndexMetadata oldestIndexMeta = project.getIndexSafe(oldestBackingIndex);

        return dataStream.getAutoShardingEvent() == null
            // without a pre-existing auto sharding event we wait until the oldest index has been created longer than the decrease_shards
            // cool down period "ago" so we don't immediately reduce the number of shards after a data stream is created
            ? TimeValue.timeValueMillis(
                Math.max(0L, oldestIndexMeta.getCreationDate() + reduceShardsCooldown.millis() - nowSupplier.getAsLong())
            )
            : TimeValue.timeValueMillis(
                Math.max(
                    0L,
                    reduceShardsCooldown.millis() - dataStream.getAutoShardingEvent()
                        .getTimeSinceLastAutoShardingEvent(nowSupplier)
                        .millis()
                )
            );
    }

    private AutoShardingResult getDecreaseShardsResult(
        ProjectMetadata project,
        DataStream dataStream,
        double writeIndexLoad,
        LongSupplier nowSupplier,
        IndexMetadata writeIndex,
        TimeValue remainingReduceShardsCooldown
    ) {
        double maxIndexLoadWithinCoolingPeriod = getMaxIndexLoadWithinCoolingPeriod(
            project,
            dataStream,
            writeIndexLoad,
            reduceShardsCooldown,
            nowSupplier
        );

        logger.trace(
            "calculating the optimal number of shards for a potential decrease in number of shards for data stream [{}] with the"
                + " max indexing load [{}] over the decrease shards cool down period",
            dataStream.getName(),
            maxIndexLoadWithinCoolingPeriod
        );
        long optimalShardCount = computeOptimalNumberOfShards(minWriteThreads, maxWriteThreads, maxIndexLoadWithinCoolingPeriod);
        if (optimalShardCount < writeIndex.getNumberOfShards()) {
            logger.debug(
                "data stream autosharding service recommends decreasing the number of shards from [{}] to [{}] after [{}] cooldown for "
                    + "data stream [{}]",
                writeIndex.getNumberOfShards(),
                optimalShardCount,
                remainingReduceShardsCooldown,
                dataStream.getName()
            );

            // we should reduce the number of shards
            return new AutoShardingResult(
                remainingReduceShardsCooldown.equals(TimeValue.ZERO)
                    ? AutoShardingType.DECREASE_SHARDS
                    : AutoShardingType.COOLDOWN_PREVENTED_DECREASE,
                writeIndex.getNumberOfShards(),
                Math.toIntExact(optimalShardCount),
                remainingReduceShardsCooldown,
                maxIndexLoadWithinCoolingPeriod
            );
        }

        logger.trace(
            "data stream autosharding service recommends maintaining the number of shards [{}] for data stream [{}]",
            writeIndex.getNumberOfShards(),
            dataStream.getName()
        );
        return new AutoShardingResult(
            AutoShardingType.NO_CHANGE_REQUIRED,
            writeIndex.getNumberOfShards(),
            writeIndex.getNumberOfShards(),
            TimeValue.ZERO,
            maxIndexLoadWithinCoolingPeriod
        );
    }

    // Visible for testing
    static long computeOptimalNumberOfShards(int minNumberWriteThreads, int maxNumberWriteThreads, double indexingLoad) {
        return Math.max(
            Math.max(
                Math.min(roundUp(indexingLoad / (minNumberWriteThreads / 2.0)), 3),
                roundUp(indexingLoad / (maxNumberWriteThreads / 2.0))
            ),
            1 // we don't want to go lower than 1 shard
        );
    }

    private static long roundUp(double value) {
        return (long) Math.ceil(value);
    }

    // Visible for testing
    /**
     * Calculates the maximum write index load observed for the provided data stream across all the backing indices that were created
     * during the provide {@param coolingPeriod} (note: to cover the entire cooling period, the backing index created before the cooling
     * period is also considered).
     */
    static double getMaxIndexLoadWithinCoolingPeriod(
        ProjectMetadata project,
        DataStream dataStream,
        double writeIndexLoad,
        TimeValue coolingPeriod,
        LongSupplier nowSupplier
    ) {
        // for reducing the number of shards we look at more than just the write index
        List<IndexWriteLoad> writeLoadsWithinCoolingPeriod = DataStream.getIndicesWithinMaxAgeRange(
            dataStream,
            project::getIndexSafe,
            coolingPeriod,
            nowSupplier
        )
            .stream()
            .filter(index -> index.equals(dataStream.getWriteIndex()) == false)
            .map(project::index)
            .filter(Objects::nonNull)
            .map(IndexMetadata::getStats)
            .filter(Objects::nonNull)
            .map(IndexMetadataStats::writeLoad)
            .filter(Objects::nonNull)
            .toList();

        // assume the current write index load is the highest observed and look back to find the actual maximum
        double maxIndexLoadWithinCoolingPeriod = writeIndexLoad;
        for (IndexWriteLoad writeLoad : writeLoadsWithinCoolingPeriod) {
            double totalIndexLoad = 0;
            for (int shardId = 0; shardId < writeLoad.numberOfShards(); shardId++) {
                final OptionalDouble writeLoadForShard = writeLoad.getWriteLoadForShard(shardId);
                totalIndexLoad += writeLoadForShard.orElse(0);
            }
            if (totalIndexLoad > maxIndexLoadWithinCoolingPeriod) {
                maxIndexLoadWithinCoolingPeriod = totalIndexLoad;
            }
        }
        return maxIndexLoadWithinCoolingPeriod;
    }

    void updateIncreaseShardsCooldown(TimeValue scaleUpCooldown) {
        this.increaseShardsCooldown = scaleUpCooldown;
    }

    void updateReduceShardsCooldown(TimeValue scaleDownCooldown) {
        this.reduceShardsCooldown = scaleDownCooldown;
    }

    void updateMinWriteThreads(int minNumberWriteThreads) {
        this.minWriteThreads = minNumberWriteThreads;
    }

    void updateMaxWriteThreads(int maxNumberWriteThreads) {
        this.maxWriteThreads = maxNumberWriteThreads;
    }

    private void updateDataStreamExcludePatterns(List<String> newExcludePatterns) {
        this.dataStreamExcludePatterns = newExcludePatterns;
    }
}<|MERGE_RESOLUTION|>--- conflicted
+++ resolved
@@ -156,18 +156,6 @@
             return NOT_APPLICABLE_RESULT;
         }
 
-<<<<<<< HEAD
-        if (featureService.clusterHasFeature(state.cluster(), DataStreamAutoShardingService.DATA_STREAM_AUTO_SHARDING_FEATURE) == false) {
-            logger.debug(
-                "Data stream auto sharding service cannot compute the optimal number of shards for data stream [{}] because the cluster "
-                    + "doesn't have the auto sharding feature",
-                dataStream.getName()
-            );
-            return NOT_APPLICABLE_RESULT;
-        }
-
-=======
->>>>>>> 47352604
         if (dataStreamExcludePatterns.stream().anyMatch(pattern -> Regex.simpleMatch(pattern, dataStream.getName()))) {
             logger.debug(
                 "Data stream [{}] is excluded from auto sharding via the [{}] setting",
