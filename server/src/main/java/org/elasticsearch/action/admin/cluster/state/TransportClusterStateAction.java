--- conflicted
+++ resolved
@@ -53,8 +53,8 @@
 public class TransportClusterStateAction extends TransportMasterNodeReadAction<ClusterStateRequest, ClusterStateResponse> {
 
     private static final Logger logger = LogManager.getLogger(TransportClusterStateAction.class);
+
     private final ProjectResolver projectResolver;
-
     private final IndexNameExpressionResolver indexNameExpressionResolver;
 
     @Inject
@@ -77,11 +77,8 @@
             ClusterStateResponse::new,
             threadPool.executor(ThreadPool.Names.MANAGEMENT)
         );
-<<<<<<< HEAD
         this.projectResolver = projectResolver;
-=======
         this.indexNameExpressionResolver = indexNameExpressionResolver;
->>>>>>> 90bfdbc2
     }
 
     @Override
