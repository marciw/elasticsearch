/*
 * Copyright Elasticsearch B.V. and/or licensed to Elasticsearch B.V. under one
 * or more contributor license agreements. Licensed under the Elastic License
 * 2.0 and the Server Side Public License, v 1; you may not use this file except
 * in compliance with, at your election, the Elastic License 2.0 or the Server
 * Side Public License, v 1.
 */

package org.elasticsearch.index.mapper;

import org.elasticsearch.common.regex.Regex;

import java.util.Collection;
import java.util.Collections;
import java.util.HashMap;
import java.util.HashSet;
import java.util.Map;
import java.util.Objects;
import java.util.Set;
import java.util.stream.Collectors;

/**
 * An immutable container for looking up {@link MappedFieldType}s by their name.
 */
final class FieldTypeLookup {
    private final Map<String, MappedFieldType> fullNameToFieldType;
    private final Map<String, String> fullSubfieldNameToParentPath;
    private final Map<String, DynamicFieldType> dynamicFieldTypes;

    /**
     * A map from field name to all fields whose content has been copied into it
     * through copy_to. A field only be present in the map if some other field
     * has listed it as a target of copy_to.
     *
     * For convenience, the set of copied fields includes the field itself.
     */
    private final Map<String, Set<String>> fieldToCopiedFields;

    /**
     * A map from inference model ID to all fields that use the model to generate embeddings.
     */
    private final Map<String, Set<String>> fieldsForModels;

    private final int maxParentPathDots;

    FieldTypeLookup(
        Collection<FieldMapper> fieldMappers,
        Collection<FieldAliasMapper> fieldAliasMappers,
        Collection<RuntimeField> runtimeFields
    ) {

        final Map<String, MappedFieldType> fullNameToFieldType = new HashMap<>();
        final Map<String, String> fullSubfieldNameToParentPath = new HashMap<>();
        final Map<String, DynamicFieldType> dynamicFieldTypes = new HashMap<>();
        final Map<String, Set<String>> fieldToCopiedFields = new HashMap<>();
        final Map<String, Set<String>> fieldsForModels = new HashMap<>();
        for (FieldMapper fieldMapper : fieldMappers) {
            String fieldName = fieldMapper.name();
            MappedFieldType fieldType = fieldMapper.fieldType();
            fullNameToFieldType.put(fieldType.name(), fieldType);
            fieldMapper.sourcePathUsedBy().forEachRemaining(mapper -> fullSubfieldNameToParentPath.put(mapper.name(), fieldName));
            if (fieldType instanceof DynamicFieldType) {
                dynamicFieldTypes.put(fieldType.name(), (DynamicFieldType) fieldType);
            }
            for (String targetField : fieldMapper.copyTo().copyToFields()) {
                Set<String> sourcePath = fieldToCopiedFields.get(targetField);
                if (sourcePath == null) {
                    Set<String> copiedFields = new HashSet<>();
                    copiedFields.add(targetField);
                    fieldToCopiedFields.put(targetField, copiedFields);
                }
                fieldToCopiedFields.get(targetField).add(fieldName);
            }
<<<<<<< HEAD
            if (fieldType instanceof InferenceModelFieldType) {
                String inferenceModel = ((InferenceModelFieldType) fieldType).getInferenceModel();
=======
            if (fieldType instanceof InferenceModelFieldType inferenceModelFieldType) {
                String inferenceModel = inferenceModelFieldType.getInferenceModel();
>>>>>>> 833469cf
                if (inferenceModel != null) {
                    Set<String> fields = fieldsForModels.computeIfAbsent(inferenceModel, v -> new HashSet<>());
                    fields.add(fieldName);
                }
            }
        }

        int maxParentPathDots = 0;
        for (String dynamicRoot : dynamicFieldTypes.keySet()) {
            maxParentPathDots = Math.max(maxParentPathDots, dotCount(dynamicRoot));
        }
        this.maxParentPathDots = maxParentPathDots;

        for (FieldAliasMapper fieldAliasMapper : fieldAliasMappers) {
            String aliasName = fieldAliasMapper.name();
            String path = fieldAliasMapper.path();
            MappedFieldType fieldType = fullNameToFieldType.get(path);
            if (fieldType == null) {
                continue;
            }
            fullNameToFieldType.put(aliasName, fieldType);
            if (fieldType instanceof DynamicFieldType) {
                dynamicFieldTypes.put(aliasName, (DynamicFieldType) fieldType);
            }
        }

        for (MappedFieldType fieldType : RuntimeField.collectFieldTypes(runtimeFields).values()) {
            // this will override concrete fields with runtime fields that have the same name
            fullNameToFieldType.put(fieldType.name(), fieldType);
        }
        // make all fields into compact+fast immutable maps
        this.fullNameToFieldType = Map.copyOf(fullNameToFieldType);
        this.fullSubfieldNameToParentPath = Map.copyOf(fullSubfieldNameToParentPath);
        this.dynamicFieldTypes = Map.copyOf(dynamicFieldTypes);
        // make values into more compact immutable sets to save memory
        fieldToCopiedFields.entrySet().forEach(e -> e.setValue(Set.copyOf(e.getValue())));
        this.fieldToCopiedFields = Map.copyOf(fieldToCopiedFields);
        fieldsForModels.entrySet().forEach(e -> e.setValue(Set.copyOf(e.getValue())));
        this.fieldsForModels = Map.copyOf(fieldsForModels);
    }

    public static int dotCount(String path) {
        int dotCount = 0;
        for (int i = 0; i < path.length(); i++) {
            if (path.charAt(i) == '.') {
                dotCount++;
            }
        }
        return dotCount;
    }

    /**
     * Returns the mapped field type for the given field name.
     */
    MappedFieldType get(String field) {
        MappedFieldType fieldType = fullNameToFieldType.get(field);
        if (fieldType != null) {
            return fieldType;
        }
        return getDynamicField(field);
    }

    // for testing
    int getMaxParentPathDots() {
        return maxParentPathDots;
    }

    // Check if the given field corresponds to a dynamic key mapper of the
    // form 'path_to_field.path_to_key'. If so, returns a field type that
    // can be used to perform searches on this field. Otherwise returns null.
    private MappedFieldType getDynamicField(String field) {
        if (dynamicFieldTypes.isEmpty()) {
            // no parent fields defined
            return null;
        }
        int dotIndex = -1;
        int fieldDepth = -1;

        while (true) {
            if (++fieldDepth > maxParentPathDots) {
                return null;
            }

            dotIndex = field.indexOf('.', dotIndex + 1);
            if (dotIndex < 0) {
                return null;
            }

            String parentField = field.substring(0, dotIndex);
            DynamicFieldType dft = dynamicFieldTypes.get(parentField);
            if (dft != null && Objects.equals(field, parentField) == false) {
                String key = field.substring(dotIndex + 1);
                return dft.getChildFieldType(key);
            }
        }
    }

    /**
     * Returns a set of field names that match a regex-like pattern
     *
     * All field names in the returned set are guaranteed to resolve to a field
     */
    Set<String> getMatchingFieldNames(String pattern) {
        if (Regex.isMatchAllPattern(pattern)) {
            return fullNameToFieldType.keySet();
        }
        if (Regex.isSimpleMatchPattern(pattern) == false) {
            // no wildcards
            return get(pattern) == null ? Collections.emptySet() : Collections.singleton(pattern);
        }
        return fullNameToFieldType.keySet()
            .stream()
            .filter(field -> Regex.simpleMatch(pattern, field))
            .collect(Collectors.toUnmodifiableSet());
    }

    /**
     * Given a concrete field name, return its paths in the _source.
     *
     * For most fields, the source path is the same as the field itself. However
     * there are cases where a field's values are found elsewhere in the _source:
     *   - For a multi-field, the source path is the parent field.
     *   - One field's content could have been copied to another through copy_to.
     *
     * @param field The field for which to look up the _source path. Note that the field
     *              should be a concrete field and *not* an alias.
     * @return A set of paths in the _source that contain the field's values.
     */
    Set<String> sourcePaths(String field) {
        if (fullNameToFieldType.isEmpty()) {
            return Set.of();
        }

        // If the field is dynamically generated then return its full path
        MappedFieldType fieldType = getDynamicField(field);
        if (fieldType != null) {
            return Set.of(field);
        }

        String resolvedField = field;
        if (fullSubfieldNameToParentPath.containsKey(field)) {
            resolvedField = fullSubfieldNameToParentPath.get(field);
        }

        return fieldToCopiedFields.containsKey(resolvedField) ? fieldToCopiedFields.get(resolvedField) : Set.of(resolvedField);
    }

<<<<<<< HEAD
    Set<String> getFieldsForModel(String model) {
        Set<String> fields = fieldsForModels.get(model);
        return fields != null ? fields : Collections.emptySet();
    }

=======
>>>>>>> 833469cf
    Map<String, Set<String>> getFieldsForModels() {
        return fieldsForModels;
    }

    /**
     * If field is a leaf multi-field return the path to the parent field. Otherwise, return null.
     */
    public String parentField(String field) {
        return fullSubfieldNameToParentPath.get(field);
    }
}<|MERGE_RESOLUTION|>--- conflicted
+++ resolved
@@ -71,13 +71,8 @@
                 }
                 fieldToCopiedFields.get(targetField).add(fieldName);
             }
-<<<<<<< HEAD
-            if (fieldType instanceof InferenceModelFieldType) {
-                String inferenceModel = ((InferenceModelFieldType) fieldType).getInferenceModel();
-=======
             if (fieldType instanceof InferenceModelFieldType inferenceModelFieldType) {
                 String inferenceModel = inferenceModelFieldType.getInferenceModel();
->>>>>>> 833469cf
                 if (inferenceModel != null) {
                     Set<String> fields = fieldsForModels.computeIfAbsent(inferenceModel, v -> new HashSet<>());
                     fields.add(fieldName);
@@ -225,14 +220,6 @@
         return fieldToCopiedFields.containsKey(resolvedField) ? fieldToCopiedFields.get(resolvedField) : Set.of(resolvedField);
     }
 
-<<<<<<< HEAD
-    Set<String> getFieldsForModel(String model) {
-        Set<String> fields = fieldsForModels.get(model);
-        return fields != null ? fields : Collections.emptySet();
-    }
-
-=======
->>>>>>> 833469cf
     Map<String, Set<String>> getFieldsForModels() {
         return fieldsForModels;
     }
