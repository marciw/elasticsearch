/*
 * @notice
 * Licensed to the Apache Software Foundation (ASF) under one or more
 * contributor license agreements.  See the NOTICE file distributed with
 * this work for additional information regarding copyright ownership.
 * The ASF licenses this file to You under the Apache License, Version 2.0
 * (the "License"); you may not use this file except in compliance with
 * the License.  You may obtain a copy of the License at
 *
 *     http://www.apache.org/licenses/LICENSE-2.0
 *
 * Unless required by applicable law or agreed to in writing, software
 * distributed under the License is distributed on an "AS IS" BASIS,
 * WITHOUT WARRANTIES OR CONDITIONS OF ANY KIND, either express or implied.
 * See the License for the specific language governing permissions and
 * limitations under the License.
 *
 * Modifications copyright (C) 2024 Elasticsearch B.V.
 */
package org.elasticsearch.index.codec.vectors.es818;

import org.apache.lucene.codecs.hnsw.FlatVectorsReader;
import org.apache.lucene.codecs.hnsw.FlatVectorsScorer;
import org.apache.lucene.codecs.hnsw.FlatVectorsWriter;
import org.apache.lucene.codecs.lucene99.Lucene99FlatVectorsReader;
import org.apache.lucene.codecs.lucene99.Lucene99FlatVectorsWriter;
import org.apache.lucene.index.SegmentReadState;
import org.apache.lucene.index.SegmentWriteState;
import org.apache.lucene.store.FlushInfo;
import org.apache.lucene.store.IOContext;
<<<<<<< HEAD
import org.apache.lucene.store.MergeInfo;
import org.elasticsearch.common.util.set.Sets;
=======
import org.elasticsearch.index.codec.vectors.AbstractFlatVectorsFormat;
import org.elasticsearch.index.codec.vectors.MergeReaderWrapper;
>>>>>>> b3a06fb6
import org.elasticsearch.index.store.FsDirectoryFactory;

import java.io.IOException;
import java.util.Set;

/**
 * Copied from Lucene99FlatVectorsFormat in Lucene 10.1
 *
 * This is copied to change the implementation of {@link #fieldsReader} only.
 * The codec format itself is not changed, so we keep the original {@link #NAME}
 */
public class DirectIOLucene99FlatVectorsFormat extends AbstractFlatVectorsFormat {

    static final String NAME = "Lucene99FlatVectorsFormat";
    static final String META_CODEC_NAME = "Lucene99FlatVectorsFormatMeta";
    static final String VECTOR_DATA_CODEC_NAME = "Lucene99FlatVectorsFormatData";
    static final String META_EXTENSION = "vemf";
    static final String VECTOR_DATA_EXTENSION = "vec";

    public static final int VERSION_START = 0;
    public static final int VERSION_CURRENT = VERSION_START;

    private final FlatVectorsScorer vectorsScorer;

    /** Constructs a format */
    public DirectIOLucene99FlatVectorsFormat(FlatVectorsScorer vectorsScorer) {
        super(NAME);
        this.vectorsScorer = vectorsScorer;
    }

    @Override
    protected FlatVectorsScorer flatVectorsScorer() {
        return vectorsScorer;
    }

    @Override
    public FlatVectorsWriter fieldsWriter(SegmentWriteState state) throws IOException {
        return new Lucene99FlatVectorsWriter(state, vectorsScorer);
    }

    static boolean shouldUseDirectIO(SegmentReadState state) {
<<<<<<< HEAD
        assert ES818BinaryQuantizedVectorsFormat.USE_DIRECT_IO;
        return FsDirectoryFactory.isHybridFs(state.directory);
=======
        assert USE_DIRECT_IO;
        return FsDirectoryFactory.isHybridFs(state.directory)
            && FilterDirectory.unwrap(state.directory) instanceof DirectIOIndexInputSupplier;
>>>>>>> b3a06fb6
    }

    @Override
    public FlatVectorsReader fieldsReader(SegmentReadState state) throws IOException {
        if (shouldUseDirectIO(state) && state.context.context() == IOContext.Context.DEFAULT) {
            // only override the context for the random-access use case
            SegmentReadState directIOState = new SegmentReadState(
                state.directory,
                state.segmentInfo,
                state.fieldInfos,
                new DirectIOContext(state.context.hints()),
                state.segmentSuffix
            );
            // Use mmap for merges and direct I/O for searches.
            // TODO: Open the mmap file with sequential access instead of random (current behavior).
            return new MergeReaderWrapper(
                new Lucene99FlatVectorsReader(directIOState, vectorsScorer),
                new Lucene99FlatVectorsReader(state, vectorsScorer)
            );
        } else {
            return new Lucene99FlatVectorsReader(state, vectorsScorer);
        }
    }
<<<<<<< HEAD

    @Override
    public String toString() {
        return "Lucene99FlatVectorsFormat(" + "vectorsScorer=" + vectorsScorer + ')';
    }

    static class DirectIOContext implements IOContext {

        final Set<FileOpenHint> hints;

        DirectIOContext(Set<FileOpenHint> hints) {
            // always add DirectIOHint to the hints given
            this.hints = Sets.union(hints, Set.of(DirectIOHint.INSTANCE));
        }

        @Override
        public Context context() {
            return Context.DEFAULT;
        }

        @Override
        public MergeInfo mergeInfo() {
            return null;
        }

        @Override
        public FlushInfo flushInfo() {
            return null;
        }

        @Override
        public Set<FileOpenHint> hints() {
            return hints;
        }

        @Override
        public IOContext withHints(FileOpenHint... hints) {
            return new DirectIOContext(Set.of(hints));
        }
    }
=======
>>>>>>> b3a06fb6
}<|MERGE_RESOLUTION|>--- conflicted
+++ resolved
@@ -28,13 +28,10 @@
 import org.apache.lucene.index.SegmentWriteState;
 import org.apache.lucene.store.FlushInfo;
 import org.apache.lucene.store.IOContext;
-<<<<<<< HEAD
 import org.apache.lucene.store.MergeInfo;
 import org.elasticsearch.common.util.set.Sets;
-=======
 import org.elasticsearch.index.codec.vectors.AbstractFlatVectorsFormat;
 import org.elasticsearch.index.codec.vectors.MergeReaderWrapper;
->>>>>>> b3a06fb6
 import org.elasticsearch.index.store.FsDirectoryFactory;
 
 import java.io.IOException;
@@ -49,10 +46,6 @@
 public class DirectIOLucene99FlatVectorsFormat extends AbstractFlatVectorsFormat {
 
     static final String NAME = "Lucene99FlatVectorsFormat";
-    static final String META_CODEC_NAME = "Lucene99FlatVectorsFormatMeta";
-    static final String VECTOR_DATA_CODEC_NAME = "Lucene99FlatVectorsFormatData";
-    static final String META_EXTENSION = "vemf";
-    static final String VECTOR_DATA_EXTENSION = "vec";
 
     public static final int VERSION_START = 0;
     public static final int VERSION_CURRENT = VERSION_START;
@@ -76,14 +69,8 @@
     }
 
     static boolean shouldUseDirectIO(SegmentReadState state) {
-<<<<<<< HEAD
-        assert ES818BinaryQuantizedVectorsFormat.USE_DIRECT_IO;
+        assert USE_DIRECT_IO;
         return FsDirectoryFactory.isHybridFs(state.directory);
-=======
-        assert USE_DIRECT_IO;
-        return FsDirectoryFactory.isHybridFs(state.directory)
-            && FilterDirectory.unwrap(state.directory) instanceof DirectIOIndexInputSupplier;
->>>>>>> b3a06fb6
     }
 
     @Override
@@ -106,12 +93,6 @@
         } else {
             return new Lucene99FlatVectorsReader(state, vectorsScorer);
         }
-    }
-<<<<<<< HEAD
-
-    @Override
-    public String toString() {
-        return "Lucene99FlatVectorsFormat(" + "vectorsScorer=" + vectorsScorer + ')';
     }
 
     static class DirectIOContext implements IOContext {
@@ -148,6 +129,4 @@
             return new DirectIOContext(Set.of(hints));
         }
     }
-=======
->>>>>>> b3a06fb6
 }