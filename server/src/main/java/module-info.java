--- conflicted
+++ resolved
@@ -479,10 +479,6 @@
     exports org.elasticsearch.plugins.internal.rewriter to org.elasticsearch.inference;
     exports org.elasticsearch.lucene.util.automaton;
     exports org.elasticsearch.index.codec.perfield;
-<<<<<<< HEAD
-=======
-    exports org.elasticsearch.lucene.search;
     exports org.elasticsearch.index.codec.vectors to org.elasticsearch.test.knn;
     exports org.elasticsearch.index.codec.vectors.es818 to org.elasticsearch.test.knn;
->>>>>>> 0702e429
 }