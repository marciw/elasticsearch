--- conflicted
+++ resolved
@@ -62,11 +62,7 @@
             threadPool,
             actionFilters,
             GetDataStreamLifecycleAction.Request::new,
-<<<<<<< HEAD
             projectResolver,
-            indexNameExpressionResolver,
-=======
->>>>>>> 90bfdbc2
             GetDataStreamLifecycleAction.Response::new,
             EsExecutors.DIRECT_EXECUTOR_SERVICE
         );
