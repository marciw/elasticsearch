/*
 * Copyright Elasticsearch B.V. and/or licensed to Elasticsearch B.V. under one
 * or more contributor license agreements. Licensed under the Elastic License
 * 2.0; you may not use this file except in compliance with the Elastic License
 * 2.0.
 */
package org.elasticsearch.xpack.security;

import org.apache.logging.log4j.LogManager;
import org.apache.logging.log4j.Logger;
import org.apache.lucene.util.SetOnce;
import org.elasticsearch.Version;
import org.elasticsearch.action.ActionListener;
import org.elasticsearch.action.ActionRequest;
import org.elasticsearch.action.ActionResponse;
import org.elasticsearch.action.support.ActionFilter;
import org.elasticsearch.action.support.DestructiveOperations;
import org.elasticsearch.bootstrap.BootstrapCheck;
import org.elasticsearch.client.internal.Client;
import org.elasticsearch.cluster.ClusterState;
import org.elasticsearch.cluster.metadata.IndexNameExpressionResolver;
import org.elasticsearch.cluster.metadata.IndexTemplateMetadata;
import org.elasticsearch.cluster.node.DiscoveryNode;
import org.elasticsearch.cluster.node.DiscoveryNodes;
import org.elasticsearch.cluster.service.ClusterService;
import org.elasticsearch.common.CheckedBiConsumer;
import org.elasticsearch.common.Strings;
import org.elasticsearch.common.io.stream.NamedWriteableRegistry;
import org.elasticsearch.common.io.stream.StreamOutput;
import org.elasticsearch.common.network.NetworkModule;
import org.elasticsearch.common.network.NetworkService;
import org.elasticsearch.common.settings.ClusterSettings;
import org.elasticsearch.common.settings.IndexScopedSettings;
import org.elasticsearch.common.settings.Setting;
import org.elasticsearch.common.settings.Setting.Property;
import org.elasticsearch.common.settings.Settings;
import org.elasticsearch.common.settings.SettingsFilter;
import org.elasticsearch.common.ssl.KeyStoreUtil;
import org.elasticsearch.common.ssl.SslConfiguration;
import org.elasticsearch.common.util.BigArrays;
import org.elasticsearch.common.util.PageCacheRecycler;
import org.elasticsearch.common.util.concurrent.EsExecutors;
import org.elasticsearch.common.util.concurrent.ListenableFuture;
import org.elasticsearch.common.util.concurrent.ThreadContext;
import org.elasticsearch.common.util.set.Sets;
import org.elasticsearch.core.Nullable;
import org.elasticsearch.env.Environment;
import org.elasticsearch.env.NodeEnvironment;
import org.elasticsearch.env.NodeMetadata;
import org.elasticsearch.http.HttpServerTransport;
import org.elasticsearch.index.IndexModule;
import org.elasticsearch.indices.SystemIndexDescriptor;
import org.elasticsearch.indices.breaker.CircuitBreakerService;
import org.elasticsearch.ingest.Processor;
import org.elasticsearch.license.License;
import org.elasticsearch.license.LicenseService;
import org.elasticsearch.license.LicensedFeature;
import org.elasticsearch.license.XPackLicenseState;
import org.elasticsearch.plugins.ClusterPlugin;
import org.elasticsearch.plugins.DiscoveryPlugin;
import org.elasticsearch.plugins.ExtensiblePlugin;
import org.elasticsearch.plugins.IngestPlugin;
import org.elasticsearch.plugins.MapperPlugin;
import org.elasticsearch.plugins.NetworkPlugin;
import org.elasticsearch.plugins.Plugin;
import org.elasticsearch.plugins.SearchPlugin;
import org.elasticsearch.plugins.SystemIndexPlugin;
import org.elasticsearch.repositories.RepositoriesService;
import org.elasticsearch.rest.RestController;
import org.elasticsearch.rest.RestHandler;
import org.elasticsearch.rest.RestHeaderDefinition;
import org.elasticsearch.script.ScriptService;
import org.elasticsearch.search.internal.ShardSearchRequest;
import org.elasticsearch.threadpool.ExecutorBuilder;
import org.elasticsearch.threadpool.FixedExecutorBuilder;
import org.elasticsearch.threadpool.ThreadPool;
import org.elasticsearch.tracing.Tracer;
import org.elasticsearch.transport.Transport;
import org.elasticsearch.transport.TransportInterceptor;
import org.elasticsearch.transport.TransportRequest;
import org.elasticsearch.transport.TransportRequestHandler;
import org.elasticsearch.transport.netty4.SharedGroupFactory;
import org.elasticsearch.watcher.ResourceWatcherService;
import org.elasticsearch.xcontent.NamedXContentRegistry;
import org.elasticsearch.xpack.core.XPackField;
import org.elasticsearch.xpack.core.XPackPlugin;
import org.elasticsearch.xpack.core.XPackSettings;
import org.elasticsearch.xpack.core.action.XPackInfoFeatureAction;
import org.elasticsearch.xpack.core.action.XPackUsageFeatureAction;
import org.elasticsearch.xpack.core.security.SecurityContext;
import org.elasticsearch.xpack.core.security.SecurityExtension;
import org.elasticsearch.xpack.core.security.SecurityField;
import org.elasticsearch.xpack.core.security.SecuritySettings;
import org.elasticsearch.xpack.core.security.action.ClearSecurityCacheAction;
import org.elasticsearch.xpack.core.security.action.DelegatePkiAuthenticationAction;
import org.elasticsearch.xpack.core.security.action.apikey.CreateApiKeyAction;
import org.elasticsearch.xpack.core.security.action.apikey.GetApiKeyAction;
import org.elasticsearch.xpack.core.security.action.apikey.GrantApiKeyAction;
import org.elasticsearch.xpack.core.security.action.apikey.InvalidateApiKeyAction;
import org.elasticsearch.xpack.core.security.action.apikey.QueryApiKeyAction;
import org.elasticsearch.xpack.core.security.action.enrollment.KibanaEnrollmentAction;
import org.elasticsearch.xpack.core.security.action.enrollment.NodeEnrollmentAction;
import org.elasticsearch.xpack.core.security.action.oidc.OpenIdConnectAuthenticateAction;
import org.elasticsearch.xpack.core.security.action.oidc.OpenIdConnectLogoutAction;
import org.elasticsearch.xpack.core.security.action.oidc.OpenIdConnectPrepareAuthenticationAction;
import org.elasticsearch.xpack.core.security.action.privilege.ClearPrivilegesCacheAction;
import org.elasticsearch.xpack.core.security.action.privilege.DeletePrivilegesAction;
import org.elasticsearch.xpack.core.security.action.privilege.GetBuiltinPrivilegesAction;
import org.elasticsearch.xpack.core.security.action.privilege.GetPrivilegesAction;
import org.elasticsearch.xpack.core.security.action.privilege.PutPrivilegesAction;
import org.elasticsearch.xpack.core.security.action.profile.ActivateProfileAction;
import org.elasticsearch.xpack.core.security.action.profile.GetProfileAction;
import org.elasticsearch.xpack.core.security.action.profile.SetProfileEnabledAction;
import org.elasticsearch.xpack.core.security.action.profile.SuggestProfilesAction;
import org.elasticsearch.xpack.core.security.action.profile.UpdateProfileDataAction;
import org.elasticsearch.xpack.core.security.action.realm.ClearRealmCacheAction;
import org.elasticsearch.xpack.core.security.action.role.ClearRolesCacheAction;
import org.elasticsearch.xpack.core.security.action.role.DeleteRoleAction;
import org.elasticsearch.xpack.core.security.action.role.GetRolesAction;
import org.elasticsearch.xpack.core.security.action.role.PutRoleAction;
import org.elasticsearch.xpack.core.security.action.rolemapping.DeleteRoleMappingAction;
import org.elasticsearch.xpack.core.security.action.rolemapping.GetRoleMappingsAction;
import org.elasticsearch.xpack.core.security.action.rolemapping.PutRoleMappingAction;
import org.elasticsearch.xpack.core.security.action.saml.SamlAuthenticateAction;
import org.elasticsearch.xpack.core.security.action.saml.SamlCompleteLogoutAction;
import org.elasticsearch.xpack.core.security.action.saml.SamlInvalidateSessionAction;
import org.elasticsearch.xpack.core.security.action.saml.SamlLogoutAction;
import org.elasticsearch.xpack.core.security.action.saml.SamlPrepareAuthenticationAction;
import org.elasticsearch.xpack.core.security.action.saml.SamlSpMetadataAction;
import org.elasticsearch.xpack.core.security.action.service.CreateServiceAccountTokenAction;
import org.elasticsearch.xpack.core.security.action.service.DeleteServiceAccountTokenAction;
import org.elasticsearch.xpack.core.security.action.service.GetServiceAccountAction;
import org.elasticsearch.xpack.core.security.action.service.GetServiceAccountCredentialsAction;
import org.elasticsearch.xpack.core.security.action.service.GetServiceAccountNodesCredentialsAction;
import org.elasticsearch.xpack.core.security.action.token.CreateTokenAction;
import org.elasticsearch.xpack.core.security.action.token.InvalidateTokenAction;
import org.elasticsearch.xpack.core.security.action.token.RefreshTokenAction;
import org.elasticsearch.xpack.core.security.action.user.AuthenticateAction;
import org.elasticsearch.xpack.core.security.action.user.ChangePasswordAction;
import org.elasticsearch.xpack.core.security.action.user.DeleteUserAction;
import org.elasticsearch.xpack.core.security.action.user.GetUserPrivilegesAction;
import org.elasticsearch.xpack.core.security.action.user.GetUsersAction;
import org.elasticsearch.xpack.core.security.action.user.HasPrivilegesAction;
import org.elasticsearch.xpack.core.security.action.user.PutUserAction;
import org.elasticsearch.xpack.core.security.action.user.SetEnabledAction;
import org.elasticsearch.xpack.core.security.authc.AuthenticationFailureHandler;
import org.elasticsearch.xpack.core.security.authc.AuthenticationServiceField;
import org.elasticsearch.xpack.core.security.authc.DefaultAuthenticationFailureHandler;
import org.elasticsearch.xpack.core.security.authc.InternalRealmsSettings;
import org.elasticsearch.xpack.core.security.authc.Realm;
import org.elasticsearch.xpack.core.security.authc.RealmConfig;
import org.elasticsearch.xpack.core.security.authc.RealmSettings;
import org.elasticsearch.xpack.core.security.authc.support.UsernamePasswordToken;
import org.elasticsearch.xpack.core.security.authz.AuthorizationEngine;
import org.elasticsearch.xpack.core.security.authz.AuthorizationServiceField;
import org.elasticsearch.xpack.core.security.authz.RestrictedIndices;
import org.elasticsearch.xpack.core.security.authz.accesscontrol.DocumentSubsetBitsetCache;
import org.elasticsearch.xpack.core.security.authz.accesscontrol.IndicesAccessControl;
import org.elasticsearch.xpack.core.security.authz.accesscontrol.SecurityIndexReaderWrapper;
import org.elasticsearch.xpack.core.security.authz.permission.FieldPermissions;
import org.elasticsearch.xpack.core.security.authz.permission.FieldPermissionsCache;
import org.elasticsearch.xpack.core.security.authz.store.ReservedRolesStore;
import org.elasticsearch.xpack.core.security.authz.store.RoleRetrievalResult;
import org.elasticsearch.xpack.core.security.support.Automatons;
import org.elasticsearch.xpack.core.security.user.AnonymousUser;
import org.elasticsearch.xpack.core.ssl.SSLConfigurationSettings;
import org.elasticsearch.xpack.core.ssl.SSLService;
import org.elasticsearch.xpack.core.ssl.TransportTLSBootstrapCheck;
import org.elasticsearch.xpack.core.ssl.action.GetCertificateInfoAction;
import org.elasticsearch.xpack.core.ssl.action.TransportGetCertificateInfoAction;
import org.elasticsearch.xpack.core.ssl.rest.RestGetCertificateInfoAction;
import org.elasticsearch.xpack.security.action.TransportClearSecurityCacheAction;
import org.elasticsearch.xpack.security.action.TransportDelegatePkiAuthenticationAction;
import org.elasticsearch.xpack.security.action.apikey.TransportCreateApiKeyAction;
import org.elasticsearch.xpack.security.action.apikey.TransportGetApiKeyAction;
import org.elasticsearch.xpack.security.action.apikey.TransportGrantApiKeyAction;
import org.elasticsearch.xpack.security.action.apikey.TransportInvalidateApiKeyAction;
import org.elasticsearch.xpack.security.action.apikey.TransportQueryApiKeyAction;
import org.elasticsearch.xpack.security.action.enrollment.TransportKibanaEnrollmentAction;
import org.elasticsearch.xpack.security.action.enrollment.TransportNodeEnrollmentAction;
import org.elasticsearch.xpack.security.action.filter.SecurityActionFilter;
import org.elasticsearch.xpack.security.action.oidc.TransportOpenIdConnectAuthenticateAction;
import org.elasticsearch.xpack.security.action.oidc.TransportOpenIdConnectLogoutAction;
import org.elasticsearch.xpack.security.action.oidc.TransportOpenIdConnectPrepareAuthenticationAction;
import org.elasticsearch.xpack.security.action.privilege.TransportClearPrivilegesCacheAction;
import org.elasticsearch.xpack.security.action.privilege.TransportDeletePrivilegesAction;
import org.elasticsearch.xpack.security.action.privilege.TransportGetBuiltinPrivilegesAction;
import org.elasticsearch.xpack.security.action.privilege.TransportGetPrivilegesAction;
import org.elasticsearch.xpack.security.action.privilege.TransportPutPrivilegesAction;
import org.elasticsearch.xpack.security.action.profile.TransportActivateProfileAction;
import org.elasticsearch.xpack.security.action.profile.TransportGetProfileAction;
import org.elasticsearch.xpack.security.action.profile.TransportSetProfileEnabledAction;
import org.elasticsearch.xpack.security.action.profile.TransportSuggestProfilesAction;
import org.elasticsearch.xpack.security.action.profile.TransportUpdateProfileDataAction;
import org.elasticsearch.xpack.security.action.realm.TransportClearRealmCacheAction;
import org.elasticsearch.xpack.security.action.role.TransportClearRolesCacheAction;
import org.elasticsearch.xpack.security.action.role.TransportDeleteRoleAction;
import org.elasticsearch.xpack.security.action.role.TransportGetRolesAction;
import org.elasticsearch.xpack.security.action.role.TransportPutRoleAction;
import org.elasticsearch.xpack.security.action.rolemapping.TransportDeleteRoleMappingAction;
import org.elasticsearch.xpack.security.action.rolemapping.TransportGetRoleMappingsAction;
import org.elasticsearch.xpack.security.action.rolemapping.TransportPutRoleMappingAction;
import org.elasticsearch.xpack.security.action.saml.TransportSamlAuthenticateAction;
import org.elasticsearch.xpack.security.action.saml.TransportSamlCompleteLogoutAction;
import org.elasticsearch.xpack.security.action.saml.TransportSamlInvalidateSessionAction;
import org.elasticsearch.xpack.security.action.saml.TransportSamlLogoutAction;
import org.elasticsearch.xpack.security.action.saml.TransportSamlPrepareAuthenticationAction;
import org.elasticsearch.xpack.security.action.saml.TransportSamlSpMetadataAction;
import org.elasticsearch.xpack.security.action.service.TransportCreateServiceAccountTokenAction;
import org.elasticsearch.xpack.security.action.service.TransportDeleteServiceAccountTokenAction;
import org.elasticsearch.xpack.security.action.service.TransportGetServiceAccountAction;
import org.elasticsearch.xpack.security.action.service.TransportGetServiceAccountCredentialsAction;
import org.elasticsearch.xpack.security.action.service.TransportGetServiceAccountNodesCredentialsAction;
import org.elasticsearch.xpack.security.action.token.TransportCreateTokenAction;
import org.elasticsearch.xpack.security.action.token.TransportInvalidateTokenAction;
import org.elasticsearch.xpack.security.action.token.TransportRefreshTokenAction;
import org.elasticsearch.xpack.security.action.user.TransportAuthenticateAction;
import org.elasticsearch.xpack.security.action.user.TransportChangePasswordAction;
import org.elasticsearch.xpack.security.action.user.TransportDeleteUserAction;
import org.elasticsearch.xpack.security.action.user.TransportGetUserPrivilegesAction;
import org.elasticsearch.xpack.security.action.user.TransportGetUsersAction;
import org.elasticsearch.xpack.security.action.user.TransportHasPrivilegesAction;
import org.elasticsearch.xpack.security.action.user.TransportPutUserAction;
import org.elasticsearch.xpack.security.action.user.TransportSetEnabledAction;
import org.elasticsearch.xpack.security.audit.AuditTrail;
import org.elasticsearch.xpack.security.audit.AuditTrailService;
import org.elasticsearch.xpack.security.audit.logfile.LoggingAuditTrail;
import org.elasticsearch.xpack.security.authc.ApiKeyService;
import org.elasticsearch.xpack.security.authc.AuthenticationService;
import org.elasticsearch.xpack.security.authc.InternalRealms;
import org.elasticsearch.xpack.security.authc.Realms;
import org.elasticsearch.xpack.security.authc.TokenService;
import org.elasticsearch.xpack.security.authc.esnative.NativeUsersStore;
import org.elasticsearch.xpack.security.authc.esnative.ReservedRealm;
import org.elasticsearch.xpack.security.authc.jwt.JwtRealm;
import org.elasticsearch.xpack.security.authc.service.CachingServiceAccountTokenStore;
import org.elasticsearch.xpack.security.authc.service.FileServiceAccountTokenStore;
import org.elasticsearch.xpack.security.authc.service.IndexServiceAccountTokenStore;
import org.elasticsearch.xpack.security.authc.service.ServiceAccountService;
import org.elasticsearch.xpack.security.authc.support.SecondaryAuthenticator;
import org.elasticsearch.xpack.security.authc.support.mapper.NativeRoleMappingStore;
import org.elasticsearch.xpack.security.authz.AuthorizationService;
import org.elasticsearch.xpack.security.authz.DlsFlsRequestCacheDifferentiator;
import org.elasticsearch.xpack.security.authz.SecuritySearchOperationListener;
import org.elasticsearch.xpack.security.authz.accesscontrol.OptOutQueryCache;
import org.elasticsearch.xpack.security.authz.interceptor.BulkShardRequestInterceptor;
import org.elasticsearch.xpack.security.authz.interceptor.DlsFlsLicenseRequestInterceptor;
import org.elasticsearch.xpack.security.authz.interceptor.IndicesAliasesRequestInterceptor;
import org.elasticsearch.xpack.security.authz.interceptor.RequestInterceptor;
import org.elasticsearch.xpack.security.authz.interceptor.ResizeRequestInterceptor;
import org.elasticsearch.xpack.security.authz.interceptor.SearchRequestInterceptor;
import org.elasticsearch.xpack.security.authz.interceptor.ShardSearchRequestInterceptor;
import org.elasticsearch.xpack.security.authz.interceptor.UpdateRequestInterceptor;
import org.elasticsearch.xpack.security.authz.store.CompositeRolesStore;
import org.elasticsearch.xpack.security.authz.store.DeprecationRoleDescriptorConsumer;
import org.elasticsearch.xpack.security.authz.store.FileRolesStore;
import org.elasticsearch.xpack.security.authz.store.NativePrivilegeStore;
import org.elasticsearch.xpack.security.authz.store.NativeRolesStore;
import org.elasticsearch.xpack.security.authz.store.RoleProviders;
import org.elasticsearch.xpack.security.ingest.SetSecurityUserProcessor;
import org.elasticsearch.xpack.security.operator.FileOperatorUsersStore;
import org.elasticsearch.xpack.security.operator.OperatorOnlyRegistry;
import org.elasticsearch.xpack.security.operator.OperatorPrivileges;
import org.elasticsearch.xpack.security.operator.OperatorPrivileges.OperatorPrivilegesService;
import org.elasticsearch.xpack.security.profile.ProfileService;
import org.elasticsearch.xpack.security.rest.SecurityRestFilter;
import org.elasticsearch.xpack.security.rest.action.RestAuthenticateAction;
import org.elasticsearch.xpack.security.rest.action.RestDelegatePkiAuthenticationAction;
import org.elasticsearch.xpack.security.rest.action.apikey.RestClearApiKeyCacheAction;
import org.elasticsearch.xpack.security.rest.action.apikey.RestCreateApiKeyAction;
import org.elasticsearch.xpack.security.rest.action.apikey.RestGetApiKeyAction;
import org.elasticsearch.xpack.security.rest.action.apikey.RestGrantApiKeyAction;
import org.elasticsearch.xpack.security.rest.action.apikey.RestInvalidateApiKeyAction;
import org.elasticsearch.xpack.security.rest.action.apikey.RestQueryApiKeyAction;
import org.elasticsearch.xpack.security.rest.action.enrollment.RestKibanaEnrollAction;
import org.elasticsearch.xpack.security.rest.action.enrollment.RestNodeEnrollmentAction;
import org.elasticsearch.xpack.security.rest.action.oauth2.RestGetTokenAction;
import org.elasticsearch.xpack.security.rest.action.oauth2.RestInvalidateTokenAction;
import org.elasticsearch.xpack.security.rest.action.oidc.RestOpenIdConnectAuthenticateAction;
import org.elasticsearch.xpack.security.rest.action.oidc.RestOpenIdConnectLogoutAction;
import org.elasticsearch.xpack.security.rest.action.oidc.RestOpenIdConnectPrepareAuthenticationAction;
import org.elasticsearch.xpack.security.rest.action.privilege.RestClearPrivilegesCacheAction;
import org.elasticsearch.xpack.security.rest.action.privilege.RestDeletePrivilegesAction;
import org.elasticsearch.xpack.security.rest.action.privilege.RestGetBuiltinPrivilegesAction;
import org.elasticsearch.xpack.security.rest.action.privilege.RestGetPrivilegesAction;
import org.elasticsearch.xpack.security.rest.action.privilege.RestPutPrivilegesAction;
import org.elasticsearch.xpack.security.rest.action.profile.RestActivateProfileAction;
import org.elasticsearch.xpack.security.rest.action.profile.RestDisableProfileAction;
import org.elasticsearch.xpack.security.rest.action.profile.RestEnableProfileAction;
import org.elasticsearch.xpack.security.rest.action.profile.RestGetProfileAction;
import org.elasticsearch.xpack.security.rest.action.profile.RestSuggestProfilesAction;
import org.elasticsearch.xpack.security.rest.action.profile.RestUpdateProfileDataAction;
import org.elasticsearch.xpack.security.rest.action.realm.RestClearRealmCacheAction;
import org.elasticsearch.xpack.security.rest.action.role.RestClearRolesCacheAction;
import org.elasticsearch.xpack.security.rest.action.role.RestDeleteRoleAction;
import org.elasticsearch.xpack.security.rest.action.role.RestGetRolesAction;
import org.elasticsearch.xpack.security.rest.action.role.RestPutRoleAction;
import org.elasticsearch.xpack.security.rest.action.rolemapping.RestDeleteRoleMappingAction;
import org.elasticsearch.xpack.security.rest.action.rolemapping.RestGetRoleMappingsAction;
import org.elasticsearch.xpack.security.rest.action.rolemapping.RestPutRoleMappingAction;
import org.elasticsearch.xpack.security.rest.action.saml.RestSamlAuthenticateAction;
import org.elasticsearch.xpack.security.rest.action.saml.RestSamlCompleteLogoutAction;
import org.elasticsearch.xpack.security.rest.action.saml.RestSamlInvalidateSessionAction;
import org.elasticsearch.xpack.security.rest.action.saml.RestSamlLogoutAction;
import org.elasticsearch.xpack.security.rest.action.saml.RestSamlPrepareAuthenticationAction;
import org.elasticsearch.xpack.security.rest.action.saml.RestSamlSpMetadataAction;
import org.elasticsearch.xpack.security.rest.action.service.RestClearServiceAccountTokenStoreCacheAction;
import org.elasticsearch.xpack.security.rest.action.service.RestCreateServiceAccountTokenAction;
import org.elasticsearch.xpack.security.rest.action.service.RestDeleteServiceAccountTokenAction;
import org.elasticsearch.xpack.security.rest.action.service.RestGetServiceAccountAction;
import org.elasticsearch.xpack.security.rest.action.service.RestGetServiceAccountCredentialsAction;
import org.elasticsearch.xpack.security.rest.action.user.RestChangePasswordAction;
import org.elasticsearch.xpack.security.rest.action.user.RestDeleteUserAction;
import org.elasticsearch.xpack.security.rest.action.user.RestGetUserPrivilegesAction;
import org.elasticsearch.xpack.security.rest.action.user.RestGetUsersAction;
import org.elasticsearch.xpack.security.rest.action.user.RestHasPrivilegesAction;
import org.elasticsearch.xpack.security.rest.action.user.RestPutUserAction;
import org.elasticsearch.xpack.security.rest.action.user.RestSetEnabledAction;
import org.elasticsearch.xpack.security.support.CacheInvalidatorRegistry;
import org.elasticsearch.xpack.security.support.ExtensionComponents;
import org.elasticsearch.xpack.security.support.SecuritySystemIndices;
import org.elasticsearch.xpack.security.transport.SecurityHttpSettings;
import org.elasticsearch.xpack.security.transport.SecurityServerTransportInterceptor;
import org.elasticsearch.xpack.security.transport.filter.IPFilter;
import org.elasticsearch.xpack.security.transport.netty4.SecurityNetty4HttpServerTransport;
import org.elasticsearch.xpack.security.transport.netty4.SecurityNetty4ServerTransport;

import java.io.IOException;
import java.time.Clock;
import java.util.ArrayList;
import java.util.Arrays;
import java.util.Collection;
import java.util.Collections;
import java.util.HashMap;
import java.util.HashSet;
import java.util.LinkedHashMap;
import java.util.List;
import java.util.Locale;
import java.util.Map;
import java.util.Set;
import java.util.function.BiConsumer;
import java.util.function.Function;
import java.util.function.Predicate;
import java.util.function.Supplier;
import java.util.function.UnaryOperator;
import java.util.stream.Collectors;
import java.util.stream.Stream;

import static java.util.Collections.emptyList;
import static java.util.Collections.emptyMap;
import static java.util.Collections.singletonList;
import static org.elasticsearch.xpack.core.XPackSettings.API_KEY_SERVICE_ENABLED_SETTING;
import static org.elasticsearch.xpack.core.XPackSettings.HTTP_SSL_ENABLED;
import static org.elasticsearch.xpack.core.security.SecurityField.FIELD_LEVEL_SECURITY_FEATURE;
import static org.elasticsearch.xpack.security.operator.OperatorPrivileges.OPERATOR_PRIVILEGES_ENABLED;

public class Security extends Plugin
    implements
        SystemIndexPlugin,
        IngestPlugin,
        NetworkPlugin,
        ClusterPlugin,
        DiscoveryPlugin,
        MapperPlugin,
        ExtensiblePlugin,
        SearchPlugin {

    public static final String SECURITY_CRYPTO_THREAD_POOL_NAME = XPackField.SECURITY + "-crypto";

    // TODO: ip filtering does not actually track license usage yet
    public static final LicensedFeature.Momentary IP_FILTERING_FEATURE = LicensedFeature.momentaryLenient(
        null,
        "security-ip-filtering",
        License.OperationMode.GOLD
    );
    public static final LicensedFeature.Momentary AUDITING_FEATURE = LicensedFeature.momentary(
        null,
        "security-auditing",
        License.OperationMode.GOLD
    );
    public static final LicensedFeature.Momentary TOKEN_SERVICE_FEATURE = LicensedFeature.momentary(
        null,
        "security-token-service",
        License.OperationMode.STANDARD
    );

    private static final String REALMS_FEATURE_FAMILY = "security-realms";
    // Builtin realms (file/native) realms are Basic licensed, so don't need to be checked or tracked
    // Some realms (LDAP, AD, PKI) are Gold+
    public static final LicensedFeature.Persistent LDAP_REALM_FEATURE = LicensedFeature.persistent(
        REALMS_FEATURE_FAMILY,
        "ldap",
        License.OperationMode.GOLD
    );
    public static final LicensedFeature.Persistent AD_REALM_FEATURE = LicensedFeature.persistent(
        REALMS_FEATURE_FAMILY,
        "active-directory",
        License.OperationMode.GOLD
    );
    public static final LicensedFeature.Persistent PKI_REALM_FEATURE = LicensedFeature.persistent(
        REALMS_FEATURE_FAMILY,
        "pki",
        License.OperationMode.GOLD
    );
    // SSO realms are Platinum+
    public static final LicensedFeature.Persistent SAML_REALM_FEATURE = LicensedFeature.persistent(
        REALMS_FEATURE_FAMILY,
        "saml",
        License.OperationMode.PLATINUM
    );
    public static final LicensedFeature.Persistent OIDC_REALM_FEATURE = LicensedFeature.persistent(
        REALMS_FEATURE_FAMILY,
        "oidc",
        License.OperationMode.PLATINUM
    );
    public static final LicensedFeature.Persistent JWT_REALM_FEATURE = LicensedFeature.persistent(
        REALMS_FEATURE_FAMILY,
        "jwt",
        License.OperationMode.PLATINUM
    );
    public static final LicensedFeature.Persistent KERBEROS_REALM_FEATURE = LicensedFeature.persistent(
        REALMS_FEATURE_FAMILY,
        "kerberos",
        License.OperationMode.PLATINUM
    );
    // Custom realms are Platinum+
    public static final LicensedFeature.Persistent CUSTOM_REALMS_FEATURE = LicensedFeature.persistent(
        REALMS_FEATURE_FAMILY,
        "custom",
        License.OperationMode.PLATINUM
    );

    public static final LicensedFeature.Momentary DELEGATED_AUTHORIZATION_FEATURE = LicensedFeature.momentary(
        null,
        "security-delegated-authorization",
        License.OperationMode.PLATINUM
    );
    public static final LicensedFeature.Momentary AUTHORIZATION_ENGINE_FEATURE = LicensedFeature.momentary(
        null,
        "security-authorization-engine",
        License.OperationMode.PLATINUM
    );

    // Custom role providers are Platinum+
    public static final LicensedFeature.Persistent CUSTOM_ROLE_PROVIDERS_FEATURE = LicensedFeature.persistent(
        null,
        "security-roles-provider",
        License.OperationMode.PLATINUM
    );

    public static final LicensedFeature.Momentary OPERATOR_PRIVILEGES_FEATURE = LicensedFeature.momentary(
        null,
        "operator-privileges",
        License.OperationMode.ENTERPRISE
    );

    private static final Logger logger = LogManager.getLogger(Security.class);

    private final Settings settings;
    private final boolean enabled;
    private final SecuritySystemIndices systemIndices;
    private final ListenableFuture<Void> nodeStartedListenable;

    /* what a PITA that we need an extra indirection to initialize this. Yet, once we got rid of guice we can thing about how
     * to fix this or make it simpler. Today we need several service that are created in createComponents but we need to register
     * an instance of TransportInterceptor way earlier before createComponents is called. */
    private final SetOnce<TransportInterceptor> securityInterceptor = new SetOnce<>();
    private final SetOnce<IPFilter> ipFilter = new SetOnce<>();
    private final SetOnce<AuthenticationService> authcService = new SetOnce<>();
    private final SetOnce<SecondaryAuthenticator> secondayAuthc = new SetOnce<>();
    private final SetOnce<AuditTrailService> auditTrailService = new SetOnce<>();
    private final SetOnce<SecurityContext> securityContext = new SetOnce<>();
    private final SetOnce<ThreadContext> threadContext = new SetOnce<>();
    private final SetOnce<TokenService> tokenService = new SetOnce<>();
    private final SetOnce<SecurityActionFilter> securityActionFilter = new SetOnce<>();

    private final SetOnce<SharedGroupFactory> sharedGroupFactory = new SetOnce<>();
    private final SetOnce<DocumentSubsetBitsetCache> dlsBitsetCache = new SetOnce<>();
    private final SetOnce<List<BootstrapCheck>> bootstrapChecks = new SetOnce<>();
    private final List<SecurityExtension> securityExtensions = new ArrayList<>();
    private final SetOnce<Transport> transportReference = new SetOnce<>();
    private final SetOnce<ScriptService> scriptServiceReference = new SetOnce<>();
    private final SetOnce<AuthorizationTracer> authorizationTracerReference = new SetOnce<>();

    public Security(Settings settings) {
        this(settings, Collections.emptyList());
    }

    Security(Settings settings, List<SecurityExtension> extensions) {
        // TODO This is wrong. Settings can change after this. We should use the settings from createComponents
        this.settings = settings;
        // TODO this is wrong, we should only use the environment that is provided to createComponents
        this.enabled = XPackSettings.SECURITY_ENABLED.get(settings);
        this.systemIndices = new SecuritySystemIndices();
        this.nodeStartedListenable = new ListenableFuture<>();
        if (enabled) {
            runStartupChecks(settings);
            Automatons.updateConfiguration(settings);
        } else {
            this.bootstrapChecks.set(Collections.emptyList());
        }
        this.securityExtensions.addAll(extensions);
    }

    private static void runStartupChecks(Settings settings) {
        validateRealmSettings(settings);
        if (XPackSettings.FIPS_MODE_ENABLED.get(settings)) {
            validateForFips(settings);
        }
    }

    // overridable by tests
    protected Clock getClock() {
        return Clock.systemUTC();
    }

    protected SSLService getSslService() {
        return XPackPlugin.getSharedSslService();
    }

    protected XPackLicenseState getLicenseState() {
        return XPackPlugin.getSharedLicenseState();
    }

    @Override
    public Collection<Object> createComponents(
        Client client,
        ClusterService clusterService,
        ThreadPool threadPool,
        ResourceWatcherService resourceWatcherService,
        ScriptService scriptService,
        NamedXContentRegistry xContentRegistry,
        Environment environment,
        NodeEnvironment nodeEnvironment,
        NamedWriteableRegistry namedWriteableRegistry,
        IndexNameExpressionResolver expressionResolver,
        Supplier<RepositoriesService> repositoriesServiceSupplier
    ) {
        try {
            return createComponents(
                client,
                threadPool,
                clusterService,
                resourceWatcherService,
                scriptService,
                xContentRegistry,
                environment,
                nodeEnvironment.nodeMetadata(),
                expressionResolver
            );
        } catch (final Exception e) {
            throw new IllegalStateException("security initialization failed", e);
        }
    }

    // pkg private for testing - tests want to pass in their set of extensions hence we are not using the extension service directly
    Collection<Object> createComponents(
        Client client,
        ThreadPool threadPool,
        ClusterService clusterService,
        ResourceWatcherService resourceWatcherService,
        ScriptService scriptService,
        NamedXContentRegistry xContentRegistry,
        Environment environment,
        NodeMetadata nodeMetadata,
        IndexNameExpressionResolver expressionResolver
    ) throws Exception {
        logger.info("Security is {}", enabled ? "enabled" : "disabled");
        if (enabled == false) {
            return Collections.singletonList(new SecurityUsageServices(null, null, null, null));
        }

        systemIndices.init(client, clusterService);

        scriptServiceReference.set(scriptService);
        // We need to construct the checks here while the secure settings are still available.
        // If we wait until #getBoostrapChecks the secure settings will have been cleared/closed.
        final List<BootstrapCheck> checks = new ArrayList<>();
        checks.addAll(
            Arrays.asList(
                new TokenSSLBootstrapCheck(),
                new PkiRealmBootstrapCheck(getSslService()),
                new SecurityImplicitBehaviorBootstrapCheck(nodeMetadata),
                new TransportTLSBootstrapCheck()
            )
        );
        checks.addAll(InternalRealms.getBootstrapChecks(settings, environment));
        this.bootstrapChecks.set(Collections.unmodifiableList(checks));

        threadContext.set(threadPool.getThreadContext());
        List<Object> components = new ArrayList<>();
        securityContext.set(new SecurityContext(settings, threadPool.getThreadContext()));
        components.add(securityContext.get());

        final RestrictedIndices restrictedIndices = new RestrictedIndices(expressionResolver);

        // audit trail service construction
        final List<AuditTrail> auditTrails = XPackSettings.AUDIT_ENABLED.get(settings)
            ? Collections.singletonList(new LoggingAuditTrail(settings, clusterService, threadPool))
            : Collections.emptyList();
        final AuditTrailService auditTrailService = new AuditTrailService(auditTrails, getLicenseState());
        components.add(auditTrailService);
        this.auditTrailService.set(auditTrailService);

        final TokenService tokenService = new TokenService(
            settings,
            Clock.systemUTC(),
            client,
            getLicenseState(),
            securityContext.get(),
            systemIndices.getMainIndexManager(),
            systemIndices.getTokenIndexManager(),
            clusterService
        );
        this.tokenService.set(tokenService);
        components.add(tokenService);

        // realms construction
        final NativeUsersStore nativeUsersStore = new NativeUsersStore(settings, client, systemIndices.getMainIndexManager());
        final NativeRoleMappingStore nativeRoleMappingStore = new NativeRoleMappingStore(
            settings,
            client,
            systemIndices.getMainIndexManager(),
            scriptService
        );
        final AnonymousUser anonymousUser = new AnonymousUser(settings);
        components.add(anonymousUser);
        final ReservedRealm reservedRealm = new ReservedRealm(environment, settings, nativeUsersStore, anonymousUser, threadPool);
        final SecurityExtension.SecurityComponents extensionComponents = new ExtensionComponents(
            environment,
            client,
            clusterService,
            resourceWatcherService,
            nativeRoleMappingStore
        );
        Map<String, Realm.Factory> realmFactories = new HashMap<>(
            InternalRealms.getFactories(
                threadPool,
                resourceWatcherService,
                getSslService(),
                nativeUsersStore,
                nativeRoleMappingStore,
                systemIndices.getMainIndexManager()
            )
        );
        for (SecurityExtension extension : securityExtensions) {
            Map<String, Realm.Factory> newRealms = extension.getRealms(extensionComponents);
            for (Map.Entry<String, Realm.Factory> entry : newRealms.entrySet()) {
                if (realmFactories.put(entry.getKey(), entry.getValue()) != null) {
                    throw new IllegalArgumentException("Realm type [" + entry.getKey() + "] is already registered");
                }
            }
        }
        final Realms realms = new Realms(
            settings,
            environment,
            realmFactories,
            getLicenseState(),
            threadPool.getThreadContext(),
            reservedRealm
        );
        components.add(nativeUsersStore);
        components.add(nativeRoleMappingStore);
        components.add(realms);
        components.add(reservedRealm);

        systemIndices.getMainIndexManager().addStateListener(nativeRoleMappingStore::onSecurityIndexStateChange);

        final CacheInvalidatorRegistry cacheInvalidatorRegistry = new CacheInvalidatorRegistry();
        cacheInvalidatorRegistry.registerAlias("service", Set.of("file_service_account_token", "index_service_account_token"));
        components.add(cacheInvalidatorRegistry);
        systemIndices.getMainIndexManager().addStateListener(cacheInvalidatorRegistry::onSecurityIndexStateChange);

        final NativePrivilegeStore privilegeStore = new NativePrivilegeStore(
            settings,
            client,
            systemIndices.getMainIndexManager(),
            cacheInvalidatorRegistry
        );
        components.add(privilegeStore);

        dlsBitsetCache.set(new DocumentSubsetBitsetCache(settings, threadPool));
        final FieldPermissionsCache fieldPermissionsCache = new FieldPermissionsCache(settings);
        final FileRolesStore fileRolesStore = new FileRolesStore(
            settings,
            environment,
            resourceWatcherService,
            getLicenseState(),
            xContentRegistry
        );
        final NativeRolesStore nativeRolesStore = new NativeRolesStore(
            settings,
            client,
            getLicenseState(),
            systemIndices.getMainIndexManager()
        );
        final ReservedRolesStore reservedRolesStore = new ReservedRolesStore();

        final Map<String, List<BiConsumer<Set<String>, ActionListener<RoleRetrievalResult>>>> customRoleProviders = new LinkedHashMap<>();
        for (SecurityExtension extension : securityExtensions) {
            final List<BiConsumer<Set<String>, ActionListener<RoleRetrievalResult>>> providers = extension.getRolesProviders(
                extensionComponents
            );
            if (providers != null && providers.isEmpty() == false) {
                customRoleProviders.put(extension.extensionName(), providers);
            }
        }

        final ApiKeyService apiKeyService = new ApiKeyService(
            settings,
            Clock.systemUTC(),
            client,
            systemIndices.getMainIndexManager(),
            clusterService,
            cacheInvalidatorRegistry,
            threadPool
        );
        components.add(apiKeyService);

        final IndexServiceAccountTokenStore indexServiceAccountTokenStore = new IndexServiceAccountTokenStore(
            settings,
            threadPool,
            getClock(),
            client,
            systemIndices.getMainIndexManager(),
            clusterService,
            cacheInvalidatorRegistry
        );
        components.add(indexServiceAccountTokenStore);

        final FileServiceAccountTokenStore fileServiceAccountTokenStore = new FileServiceAccountTokenStore(
            environment,
            resourceWatcherService,
            threadPool,
            clusterService,
            cacheInvalidatorRegistry
        );
        components.add(fileServiceAccountTokenStore);

        final ServiceAccountService serviceAccountService = new ServiceAccountService(
            client,
            fileServiceAccountTokenStore,
            indexServiceAccountTokenStore
        );
        components.add(serviceAccountService);

        final RoleProviders roleProviders = new RoleProviders(
            reservedRolesStore,
            fileRolesStore,
            nativeRolesStore,
            customRoleProviders,
            getLicenseState()
        );
        final CompositeRolesStore allRolesStore = new CompositeRolesStore(
            settings,
            roleProviders,
            privilegeStore,
            threadPool.getThreadContext(),
            getLicenseState(),
            fieldPermissionsCache,
            apiKeyService,
            serviceAccountService,
            dlsBitsetCache.get(),
            restrictedIndices,
            new DeprecationRoleDescriptorConsumer(clusterService, threadPool)
        );
        systemIndices.getMainIndexManager().addStateListener(allRolesStore::onSecurityIndexStateChange);

        final ProfileService profileService = new ProfileService(
            settings,
            getClock(),
            client,
            systemIndices.getProfileIndexManager(),
            threadPool
        );
        components.add(profileService);

        // We use the value of the {@code ENROLLMENT_ENABLED} setting to determine if the node is starting up with auto-generated
        // certificates (which have been generated by pre-startup scripts). In this case, and further if the node forms a new cluster by
        // itself, rather than joining an existing one, we complete the auto-configuration by generating and printing credentials and
        // enrollment tokens (when the .security index becomes available).
        // The generated information is output on node's standard out (if
        InitialNodeSecurityAutoConfiguration.maybeGenerateEnrollmentTokensAndElasticCredentialsOnNodeStartup(
            nativeUsersStore,
            systemIndices.getMainIndexManager(),
            getSslService(),
            client,
            environment,
            (runnable -> nodeStartedListenable.addListener(ActionListener.wrap(runnable))),
            threadPool
        );

        // to keep things simple, just invalidate all cached entries on license change. this happens so rarely that the impact should be
        // minimal
        getLicenseState().addListener(allRolesStore::invalidateAll);

        final AuthenticationFailureHandler failureHandler = createAuthenticationFailureHandler(realms, extensionComponents);
        final OperatorPrivilegesService operatorPrivilegesService;
        final boolean operatorPrivilegesEnabled = OPERATOR_PRIVILEGES_ENABLED.get(settings);
        if (operatorPrivilegesEnabled) {
            logger.info("operator privileges are enabled");
            operatorPrivilegesService = new OperatorPrivileges.DefaultOperatorPrivilegesService(
                getLicenseState(),
                new FileOperatorUsersStore(environment, resourceWatcherService),
                new OperatorOnlyRegistry(clusterService.getClusterSettings())
            );
        } else {
            operatorPrivilegesService = OperatorPrivileges.NOOP_OPERATOR_PRIVILEGES_SERVICE;
        }
        authcService.set(
            new AuthenticationService(
                settings,
                realms,
                auditTrailService,
                failureHandler,
                threadPool,
                anonymousUser,
                tokenService,
                apiKeyService,
                serviceAccountService,
                operatorPrivilegesService
            )
        );
        components.add(authcService.get());
        systemIndices.getMainIndexManager().addStateListener(authcService.get()::onSecurityIndexStateChange);

        Set<RequestInterceptor> requestInterceptors = Sets.newHashSet(
            new ResizeRequestInterceptor(threadPool, getLicenseState(), auditTrailService),
            new IndicesAliasesRequestInterceptor(threadPool.getThreadContext(), getLicenseState(), auditTrailService)
        );
        if (XPackSettings.DLS_FLS_ENABLED.get(settings)) {
            requestInterceptors.addAll(
                Arrays.asList(
                    new SearchRequestInterceptor(threadPool, getLicenseState(), clusterService),
                    new ShardSearchRequestInterceptor(threadPool, getLicenseState(), clusterService),
                    new UpdateRequestInterceptor(threadPool, getLicenseState()),
                    new BulkShardRequestInterceptor(threadPool, getLicenseState()),
                    new DlsFlsLicenseRequestInterceptor(threadPool.getThreadContext(), getLicenseState())
                )
            );
        }
        requestInterceptors = Collections.unmodifiableSet(requestInterceptors);

        authorizationTracerReference.set(new AuthorizationTracer(threadContext.get()));
        final AuthorizationService authzService = new AuthorizationService(
            settings,
            allRolesStore,
            clusterService,
            auditTrailService,
            failureHandler,
            threadPool,
            anonymousUser,
            getAuthorizationEngine(),
            requestInterceptors,
            getLicenseState(),
            expressionResolver,
            operatorPrivilegesService,
            restrictedIndices,
            authorizationTracerReference.get()
        );

        components.add(nativeRolesStore); // used by roles actions
        components.add(reservedRolesStore); // used by roles actions
        components.add(allRolesStore); // for SecurityInfoTransportAction and clear roles cache
        components.add(authzService);

        final SecondaryAuthenticator secondaryAuthenticator = new SecondaryAuthenticator(securityContext.get(), authcService.get());
        this.secondayAuthc.set(secondaryAuthenticator);
        components.add(secondaryAuthenticator);

        ipFilter.set(new IPFilter(settings, auditTrailService, clusterService.getClusterSettings(), getLicenseState()));
        components.add(ipFilter.get());
        DestructiveOperations destructiveOperations = new DestructiveOperations(settings, clusterService.getClusterSettings());
        securityInterceptor.set(
            new SecurityServerTransportInterceptor(
                settings,
                threadPool,
                authcService.get(),
                authzService,
                getSslService(),
                securityContext.get(),
                destructiveOperations
            )
        );

        securityActionFilter.set(
            new SecurityActionFilter(
                authcService.get(),
                authzService,
                auditTrailService,
                getLicenseState(),
                threadPool,
                securityContext.get(),
                destructiveOperations
            )
        );

        components.add(new SecurityUsageServices(realms, allRolesStore, nativeRoleMappingStore, ipFilter.get()));

        cacheInvalidatorRegistry.validate();

        return components;
    }

    private AuthorizationEngine getAuthorizationEngine() {
        return findValueFromExtensions("authorization engine", extension -> extension.getAuthorizationEngine(settings));
    }

    private AuthenticationFailureHandler createAuthenticationFailureHandler(
        final Realms realms,
        final SecurityExtension.SecurityComponents components
    ) {
        AuthenticationFailureHandler failureHandler = findValueFromExtensions(
            "authentication failure handler",
            extension -> extension.getAuthenticationFailureHandler(components)
        );
        if (failureHandler == null) {
            logger.debug("Using default authentication failure handler");
            Supplier<Map<String, List<String>>> headersSupplier = () -> {
                final Map<String, List<String>> defaultFailureResponseHeaders = new HashMap<>();
                realms.getActiveRealms().stream().forEach((realm) -> {
                    Map<String, List<String>> realmFailureHeaders = realm.getAuthenticationFailureHeaders();
                    realmFailureHeaders.entrySet().stream().forEach((e) -> {
                        String key = e.getKey();
                        e.getValue()
                            .stream()
                            .filter(v -> defaultFailureResponseHeaders.computeIfAbsent(key, x -> new ArrayList<>()).contains(v) == false)
                            .forEach(v -> defaultFailureResponseHeaders.get(key).add(v));
                    });
                });

                if (TokenService.isTokenServiceEnabled(settings)) {
                    String bearerScheme = "Bearer realm=\"" + XPackField.SECURITY + "\"";
                    if (defaultFailureResponseHeaders.computeIfAbsent("WWW-Authenticate", x -> new ArrayList<>())
                        .contains(bearerScheme) == false) {
                        defaultFailureResponseHeaders.get("WWW-Authenticate").add(bearerScheme);
                    }
                }
                if (API_KEY_SERVICE_ENABLED_SETTING.get(settings)) {
                    final String apiKeyScheme = "ApiKey";
                    if (defaultFailureResponseHeaders.computeIfAbsent("WWW-Authenticate", x -> new ArrayList<>())
                        .contains(apiKeyScheme) == false) {
                        defaultFailureResponseHeaders.get("WWW-Authenticate").add(apiKeyScheme);
                    }
                }
                return defaultFailureResponseHeaders;
            };
            DefaultAuthenticationFailureHandler finalDefaultFailureHandler = new DefaultAuthenticationFailureHandler(headersSupplier.get());
            failureHandler = finalDefaultFailureHandler;
            getLicenseState().addListener(() -> { finalDefaultFailureHandler.setHeaders(headersSupplier.get()); });
        }
        return failureHandler;
    }

    /**
     * Calls the provided function for each configured extension and return the value that was generated by the extensions.
     * If multiple extensions provide a value, throws {@link IllegalStateException}.
     * If no extensions provide a value (or if there are no extensions) returns {@code null}.
     */
    @Nullable
    private <T> T findValueFromExtensions(String valueType, Function<SecurityExtension, T> method) {
        T foundValue = null;
        String fromExtension = null;
        for (SecurityExtension extension : securityExtensions) {
            final T extensionValue = method.apply(extension);
            if (extensionValue == null) {
                continue;
            }
            if (foundValue == null) {
                foundValue = extensionValue;
                fromExtension = extension.extensionName();
            } else {
                throw new IllegalStateException(
                    "Extensions ["
                        + fromExtension
                        + "] and ["
                        + extension.extensionName()
                        + "] "
                        + " both attempted to provide a value for ["
                        + valueType
                        + "]"
                );
            }
        }
        if (foundValue == null) {
            return null;
        } else {
            logger.debug("Using [{}] [{}] from extension [{}]", valueType, foundValue, fromExtension);
            return foundValue;
        }
    }

    @Override
    public Settings additionalSettings() {
        return additionalSettings(settings, enabled);
    }

    // visible for tests
    static Settings additionalSettings(final Settings settings, final boolean enabled) {
        if (enabled) {
            final Settings.Builder builder = Settings.builder();

            builder.put(SecuritySettings.addTransportSettings(settings));

            if (NetworkModule.HTTP_TYPE_SETTING.exists(settings)) {
                final String httpType = NetworkModule.HTTP_TYPE_SETTING.get(settings);
                if (httpType.equals(SecurityField.NAME4)) {
                    SecurityHttpSettings.overrideSettings(builder, settings);
                } else {
                    final String message = String.format(
                        Locale.ROOT,
                        "http type setting [%s] must be [%s] but is [%s]",
                        NetworkModule.HTTP_TYPE_KEY,
                        SecurityField.NAME4,
                        httpType
                    );
                    throw new IllegalArgumentException(message);
                }
            } else {
                // default to security4
                builder.put(NetworkModule.HTTP_TYPE_KEY, SecurityField.NAME4);
                SecurityHttpSettings.overrideSettings(builder, settings);
            }
            builder.put(SecuritySettings.addUserSettings(settings));
            return builder.build();
        } else {
            return Settings.EMPTY;
        }
    }

    @Override
    public List<Setting<?>> getSettings() {
        return getSettings(securityExtensions);
    }

    /**
     * Get the {@link Setting setting configuration} for all security components, including those defined in extensions.
     */
    public static List<Setting<?>> getSettings(List<SecurityExtension> securityExtensions) {
        List<Setting<?>> settingsList = new ArrayList<>();

        // The following just apply in node mode
        settingsList.add(XPackSettings.FIPS_MODE_ENABLED);

        SSLService.registerSettings(settingsList);
        // IP Filter settings
        IPFilter.addSettings(settingsList);

        // audit settings
        LoggingAuditTrail.registerSettings(settingsList);

        // authentication and authorization settings
        AnonymousUser.addSettings(settingsList);
        settingsList.addAll(InternalRealmsSettings.getSettings());
        ReservedRealm.addSettings(settingsList);
        AuthenticationService.addSettings(settingsList);
        AuthorizationService.addSettings(settingsList);
        Automatons.addSettings(settingsList);
        settingsList.addAll(CompositeRolesStore.getSettings());
        settingsList.addAll(DocumentSubsetBitsetCache.getSettings());
        settingsList.add(FieldPermissionsCache.CACHE_SIZE_SETTING);
        settingsList.add(TokenService.TOKEN_EXPIRATION);
        settingsList.add(TokenService.DELETE_INTERVAL);
        settingsList.add(TokenService.DELETE_TIMEOUT);
        settingsList.addAll(SSLConfigurationSettings.getProfileSettings());
        settingsList.add(ApiKeyService.PASSWORD_HASHING_ALGORITHM);
        settingsList.add(ApiKeyService.DELETE_TIMEOUT);
        settingsList.add(ApiKeyService.DELETE_INTERVAL);
        settingsList.add(ApiKeyService.CACHE_HASH_ALGO_SETTING);
        settingsList.add(ApiKeyService.CACHE_MAX_KEYS_SETTING);
        settingsList.add(ApiKeyService.CACHE_TTL_SETTING);
        settingsList.add(ApiKeyService.DOC_CACHE_TTL_SETTING);
        settingsList.add(NativePrivilegeStore.CACHE_MAX_APPLICATIONS_SETTING);
        settingsList.add(NativePrivilegeStore.CACHE_TTL_SETTING);
        settingsList.add(OPERATOR_PRIVILEGES_ENABLED);
        settingsList.add(CachingServiceAccountTokenStore.CACHE_TTL_SETTING);
        settingsList.add(CachingServiceAccountTokenStore.CACHE_HASH_ALGO_SETTING);
        settingsList.add(CachingServiceAccountTokenStore.CACHE_MAX_TOKENS_SETTING);

        // hide settings
        settingsList.add(
            Setting.listSetting(
                SecurityField.setting("hide_settings"),
                Collections.emptyList(),
                Function.identity(),
                Property.NodeScope,
                Property.Filtered
            )
        );
        return settingsList;
    }

    @Override
    public Collection<RestHeaderDefinition> getRestHeaders() {
        Set<RestHeaderDefinition> headers = new HashSet<>();
        headers.add(new RestHeaderDefinition(UsernamePasswordToken.BASIC_AUTH_HEADER, false));
        headers.add(new RestHeaderDefinition(SecondaryAuthenticator.SECONDARY_AUTH_HEADER_NAME, false));
        if (XPackSettings.AUDIT_ENABLED.get(settings)) {
            headers.add(new RestHeaderDefinition(AuditTrail.X_FORWARDED_FOR_HEADER, true));
        }
        if (AuthenticationServiceField.RUN_AS_ENABLED.get(settings)) {
            headers.add(new RestHeaderDefinition(AuthenticationServiceField.RUN_AS_USER_HEADER, false));
        }
        headers.add(new RestHeaderDefinition(JwtRealm.HEADER_CLIENT_AUTHENTICATION, false));
        return headers;
    }

    @Override
    public List<String> getSettingsFilter() {
        List<String> asArray = settings.getAsList(SecurityField.setting("hide_settings"));
        ArrayList<String> settingsFilter = new ArrayList<>(asArray);
        // hide settings where we don't define them - they are part of a group...
        settingsFilter.add("transport.profiles.*." + SecurityField.setting("*"));
        return settingsFilter;
    }

    @Override
    public List<BootstrapCheck> getBootstrapChecks() {
        return bootstrapChecks.get();
    }

    @Override
    public void onIndexModule(IndexModule module) {
        if (enabled) {
            assert getLicenseState() != null;
            if (XPackSettings.DLS_FLS_ENABLED.get(settings)) {
                assert dlsBitsetCache.get() != null;
                module.setReaderWrapper(
                    indexService -> new SecurityIndexReaderWrapper(
                        shardId -> indexService.newSearchExecutionContext(
                            shardId.id(),
                            0,
                            // we pass a null index reader, which is legal and will disable rewrite optimizations
                            // based on index statistics, which is probably safer...
                            null,
                            () -> {
                                throw new IllegalArgumentException("permission filters are not allowed to use the current timestamp");

                            },
                            null,
                            // Don't use runtime mappings in the security query
                            emptyMap()
                        ),
                        dlsBitsetCache.get(),
                        securityContext.get(),
                        getLicenseState(),
                        indexService.getScriptService()
                    )
                );
                /*
                 * We need to forcefully overwrite the query cache implementation to use security's opt-out query cache implementation. This
                 * implementation disables the query cache if field level security is used for a particular request. We have to forcefully
                 * overwrite the query cache implementation to prevent data leakage to unauthorized users.
                 */
                module.forceQueryCacheProvider((indexSettings, cache) -> {
                    final OptOutQueryCache queryCache = new OptOutQueryCache(indexSettings, cache, threadContext.get());

                    return queryCache;
                });
            }

            // in order to prevent scroll ids from being maliciously crafted and/or guessed, a listener is added that
            // attaches information to the scroll context so that we can validate the user that created the scroll against
            // the user that is executing a scroll operation
            module.addSearchOperationListener(new SecuritySearchOperationListener(securityContext.get(), auditTrailService.get()));
        }
    }

    @Override
    public List<ActionHandler<? extends ActionRequest, ? extends ActionResponse>> getActions() {
        var usageAction = new ActionHandler<>(XPackUsageFeatureAction.SECURITY, SecurityUsageTransportAction.class);
        var infoAction = new ActionHandler<>(XPackInfoFeatureAction.SECURITY, SecurityInfoTransportAction.class);
        if (enabled == false) {
            return Arrays.asList(usageAction, infoAction);
        }

        final List<ActionHandler<? extends ActionRequest, ? extends ActionResponse>> actionHandlers = Arrays.asList(
            new ActionHandler<>(ClearRealmCacheAction.INSTANCE, TransportClearRealmCacheAction.class),
            new ActionHandler<>(ClearRolesCacheAction.INSTANCE, TransportClearRolesCacheAction.class),
            new ActionHandler<>(ClearPrivilegesCacheAction.INSTANCE, TransportClearPrivilegesCacheAction.class),
            new ActionHandler<>(ClearSecurityCacheAction.INSTANCE, TransportClearSecurityCacheAction.class),
            new ActionHandler<>(GetUsersAction.INSTANCE, TransportGetUsersAction.class),
            new ActionHandler<>(PutUserAction.INSTANCE, TransportPutUserAction.class),
            new ActionHandler<>(DeleteUserAction.INSTANCE, TransportDeleteUserAction.class),
            new ActionHandler<>(GetRolesAction.INSTANCE, TransportGetRolesAction.class),
            new ActionHandler<>(PutRoleAction.INSTANCE, TransportPutRoleAction.class),
            new ActionHandler<>(DeleteRoleAction.INSTANCE, TransportDeleteRoleAction.class),
            new ActionHandler<>(ChangePasswordAction.INSTANCE, TransportChangePasswordAction.class),
            new ActionHandler<>(AuthenticateAction.INSTANCE, TransportAuthenticateAction.class),
            new ActionHandler<>(SetEnabledAction.INSTANCE, TransportSetEnabledAction.class),
            new ActionHandler<>(HasPrivilegesAction.INSTANCE, TransportHasPrivilegesAction.class),
            new ActionHandler<>(GetUserPrivilegesAction.INSTANCE, TransportGetUserPrivilegesAction.class),
            new ActionHandler<>(GetRoleMappingsAction.INSTANCE, TransportGetRoleMappingsAction.class),
            new ActionHandler<>(PutRoleMappingAction.INSTANCE, TransportPutRoleMappingAction.class),
            new ActionHandler<>(DeleteRoleMappingAction.INSTANCE, TransportDeleteRoleMappingAction.class),
            new ActionHandler<>(CreateTokenAction.INSTANCE, TransportCreateTokenAction.class),
            new ActionHandler<>(InvalidateTokenAction.INSTANCE, TransportInvalidateTokenAction.class),
            new ActionHandler<>(GetCertificateInfoAction.INSTANCE, TransportGetCertificateInfoAction.class),
            new ActionHandler<>(RefreshTokenAction.INSTANCE, TransportRefreshTokenAction.class),
            new ActionHandler<>(SamlPrepareAuthenticationAction.INSTANCE, TransportSamlPrepareAuthenticationAction.class),
            new ActionHandler<>(SamlAuthenticateAction.INSTANCE, TransportSamlAuthenticateAction.class),
            new ActionHandler<>(SamlLogoutAction.INSTANCE, TransportSamlLogoutAction.class),
            new ActionHandler<>(SamlInvalidateSessionAction.INSTANCE, TransportSamlInvalidateSessionAction.class),
            new ActionHandler<>(SamlCompleteLogoutAction.INSTANCE, TransportSamlCompleteLogoutAction.class),
            new ActionHandler<>(SamlSpMetadataAction.INSTANCE, TransportSamlSpMetadataAction.class),
            new ActionHandler<>(OpenIdConnectPrepareAuthenticationAction.INSTANCE, TransportOpenIdConnectPrepareAuthenticationAction.class),
            new ActionHandler<>(OpenIdConnectAuthenticateAction.INSTANCE, TransportOpenIdConnectAuthenticateAction.class),
            new ActionHandler<>(OpenIdConnectLogoutAction.INSTANCE, TransportOpenIdConnectLogoutAction.class),
            new ActionHandler<>(GetBuiltinPrivilegesAction.INSTANCE, TransportGetBuiltinPrivilegesAction.class),
            new ActionHandler<>(GetPrivilegesAction.INSTANCE, TransportGetPrivilegesAction.class),
            new ActionHandler<>(PutPrivilegesAction.INSTANCE, TransportPutPrivilegesAction.class),
            new ActionHandler<>(DeletePrivilegesAction.INSTANCE, TransportDeletePrivilegesAction.class),
            new ActionHandler<>(CreateApiKeyAction.INSTANCE, TransportCreateApiKeyAction.class),
            new ActionHandler<>(GrantApiKeyAction.INSTANCE, TransportGrantApiKeyAction.class),
            new ActionHandler<>(InvalidateApiKeyAction.INSTANCE, TransportInvalidateApiKeyAction.class),
            new ActionHandler<>(GetApiKeyAction.INSTANCE, TransportGetApiKeyAction.class),
            new ActionHandler<>(QueryApiKeyAction.INSTANCE, TransportQueryApiKeyAction.class),
            new ActionHandler<>(DelegatePkiAuthenticationAction.INSTANCE, TransportDelegatePkiAuthenticationAction.class),
            new ActionHandler<>(CreateServiceAccountTokenAction.INSTANCE, TransportCreateServiceAccountTokenAction.class),
            new ActionHandler<>(DeleteServiceAccountTokenAction.INSTANCE, TransportDeleteServiceAccountTokenAction.class),
            new ActionHandler<>(GetServiceAccountCredentialsAction.INSTANCE, TransportGetServiceAccountCredentialsAction.class),
            new ActionHandler<>(GetServiceAccountNodesCredentialsAction.INSTANCE, TransportGetServiceAccountNodesCredentialsAction.class),
            new ActionHandler<>(GetServiceAccountAction.INSTANCE, TransportGetServiceAccountAction.class),
            new ActionHandler<>(KibanaEnrollmentAction.INSTANCE, TransportKibanaEnrollmentAction.class),
            new ActionHandler<>(NodeEnrollmentAction.INSTANCE, TransportNodeEnrollmentAction.class),
            usageAction,
            infoAction
        );

        if (XPackSettings.USER_PROFILE_FEATURE_FLAG_ENABLED) {
            return Stream.concat(
                actionHandlers.stream(),
                Stream.of(
                    new ActionHandler<>(GetProfileAction.INSTANCE, TransportGetProfileAction.class),
                    new ActionHandler<>(ActivateProfileAction.INSTANCE, TransportActivateProfileAction.class),
                    new ActionHandler<>(UpdateProfileDataAction.INSTANCE, TransportUpdateProfileDataAction.class),
                    new ActionHandler<>(SuggestProfilesAction.INSTANCE, TransportSuggestProfilesAction.class),
                    new ActionHandler<>(SetProfileEnabledAction.INSTANCE, TransportSetProfileEnabledAction.class)
                )
            ).toList();
        } else {
            return actionHandlers;
        }
    }

    @Override
    public List<ActionFilter> getActionFilters() {
        if (enabled == false) {
            return emptyList();
        }
        return singletonList(securityActionFilter.get());
    }

    @Override
    public List<RestHandler> getRestHandlers(
        Settings settings,
        RestController restController,
        ClusterSettings clusterSettings,
        IndexScopedSettings indexScopedSettings,
        SettingsFilter settingsFilter,
        IndexNameExpressionResolver indexNameExpressionResolver,
        Supplier<DiscoveryNodes> nodesInCluster
    ) {
        if (enabled == false) {
            return emptyList();
        }
        final List<RestHandler> restHandlers = Arrays.asList(
            new RestAuthenticateAction(settings, securityContext.get(), getLicenseState()),
            new RestClearRealmCacheAction(settings, getLicenseState()),
            new RestClearRolesCacheAction(settings, getLicenseState()),
            new RestClearPrivilegesCacheAction(settings, getLicenseState()),
            new RestClearApiKeyCacheAction(settings, getLicenseState()),
            new RestClearServiceAccountTokenStoreCacheAction(settings, getLicenseState()),
            new RestGetUsersAction(settings, getLicenseState()),
            new RestPutUserAction(settings, getLicenseState()),
            new RestDeleteUserAction(settings, getLicenseState()),
            new RestGetRolesAction(settings, getLicenseState()),
            new RestPutRoleAction(settings, getLicenseState()),
            new RestDeleteRoleAction(settings, getLicenseState()),
            new RestChangePasswordAction(settings, securityContext.get(), getLicenseState()),
            new RestSetEnabledAction(settings, getLicenseState()),
            new RestHasPrivilegesAction(settings, securityContext.get(), getLicenseState()),
            new RestGetUserPrivilegesAction(settings, securityContext.get(), getLicenseState()),
            new RestGetRoleMappingsAction(settings, getLicenseState()),
            new RestPutRoleMappingAction(settings, getLicenseState()),
            new RestDeleteRoleMappingAction(settings, getLicenseState()),
            new RestGetTokenAction(settings, getLicenseState()),
            new RestInvalidateTokenAction(settings, getLicenseState()),
            new RestGetCertificateInfoAction(),
            new RestSamlPrepareAuthenticationAction(settings, getLicenseState()),
            new RestSamlAuthenticateAction(settings, getLicenseState()),
            new RestSamlLogoutAction(settings, getLicenseState()),
            new RestSamlInvalidateSessionAction(settings, getLicenseState()),
            new RestSamlCompleteLogoutAction(settings, getLicenseState()),
            new RestSamlSpMetadataAction(settings, getLicenseState()),
            new RestOpenIdConnectPrepareAuthenticationAction(settings, getLicenseState()),
            new RestOpenIdConnectAuthenticateAction(settings, getLicenseState()),
            new RestOpenIdConnectLogoutAction(settings, getLicenseState()),
            new RestGetBuiltinPrivilegesAction(settings, getLicenseState()),
            new RestGetPrivilegesAction(settings, getLicenseState()),
            new RestPutPrivilegesAction(settings, getLicenseState()),
            new RestDeletePrivilegesAction(settings, getLicenseState()),
            new RestCreateApiKeyAction(settings, getLicenseState()),
            new RestGrantApiKeyAction(settings, getLicenseState()),
            new RestInvalidateApiKeyAction(settings, getLicenseState()),
            new RestGetApiKeyAction(settings, getLicenseState()),
            new RestQueryApiKeyAction(settings, getLicenseState()),
            new RestDelegatePkiAuthenticationAction(settings, getLicenseState()),
            new RestCreateServiceAccountTokenAction(settings, getLicenseState()),
            new RestDeleteServiceAccountTokenAction(settings, getLicenseState()),
            new RestGetServiceAccountCredentialsAction(settings, getLicenseState()),
            new RestGetServiceAccountAction(settings, getLicenseState()),
            new RestKibanaEnrollAction(settings, getLicenseState()),
            new RestNodeEnrollmentAction(settings, getLicenseState())
        );

        if (XPackSettings.USER_PROFILE_FEATURE_FLAG_ENABLED) {
            return Stream.concat(
                restHandlers.stream(),
                Stream.of(
                    new RestGetProfileAction(settings, getLicenseState()),
                    new RestActivateProfileAction(settings, getLicenseState()),
                    new RestUpdateProfileDataAction(settings, getLicenseState()),
                    new RestSuggestProfilesAction(settings, getLicenseState()),
                    new RestEnableProfileAction(settings, getLicenseState()),
                    new RestDisableProfileAction(settings, getLicenseState())
                )
            ).toList();
        } else {
            return restHandlers;
        }
    }

    @Override
    public Map<String, Processor.Factory> getProcessors(Processor.Parameters parameters) {
        return Collections.singletonMap(
            SetSecurityUserProcessor.TYPE,
            new SetSecurityUserProcessor.Factory(securityContext::get, settings)
        );
    }

    @Override
    public void onNodeStarted() {
        this.nodeStartedListenable.onResponse(null);
    }

    /**
     * Realm settings were changed in 7.0. This method validates that the settings in use on this node match the new style of setting.
     * In 6.x a realm config would be
     * <pre>
     *   xpack.security.authc.realms.file1.type: file
     *   xpack.security.authc.realms.file1.order: 0
     * </pre>
     * In 7.x this realm should be
     * <pre>
     *   xpack.security.authc.realms.file.file1.order: 0
     * </pre>
     * If confronted with an old style config, the ES Settings validation would simply fail with an error such as
     * <em>unknown setting [xpack.security.authc.realms.file1.order]</em>. This validation method provides an error that is easier to
     * understand and take action on.
     */
    static void validateRealmSettings(Settings settings) {
        final Set<String> badRealmSettings = settings.keySet().stream().filter(k -> k.startsWith(RealmSettings.PREFIX)).filter(key -> {
            final String suffix = key.substring(RealmSettings.PREFIX.length());
            // suffix-part, only contains a single '.'
            return suffix.indexOf('.') == suffix.lastIndexOf('.');
        }).collect(Collectors.toSet());
        if (badRealmSettings.isEmpty() == false) {
            String sampleRealmSetting = RealmSettings.realmSettingPrefix(new RealmConfig.RealmIdentifier("file", "my_file")) + "order";
            throw new IllegalArgumentException(
                "Incorrect realm settings found. "
                    + "Realm settings have been changed to include the type as part of the setting key.\n"
                    + "For example '"
                    + sampleRealmSetting
                    + "'\n"
                    + "Found invalid config: "
                    + Strings.collectionToDelimitedString(badRealmSettings, ", ")
                    + "\n"
                    + "Please see the breaking changes documentation."
            );
        }
    }

    static void validateForFips(Settings settings) {
        final List<String> validationErrors = new ArrayList<>();
        Settings keystoreTypeSettings = settings.filter(k -> k.endsWith("keystore.type"))
            .filter(k -> settings.get(k).equalsIgnoreCase("jks"));
        if (keystoreTypeSettings.isEmpty() == false) {
            validationErrors.add(
                "JKS Keystores cannot be used in a FIPS 140 compliant JVM. Please "
                    + "revisit ["
                    + keystoreTypeSettings.toDelimitedString(',')
                    + "] settings"
            );
        }
        Settings keystorePathSettings = settings.filter(k -> k.endsWith("keystore.path"))
            .filter(k -> settings.hasValue(k.replace(".path", ".type")) == false)
            .filter(k -> KeyStoreUtil.inferKeyStoreType(settings.get(k)).equals("jks"));
        if (keystorePathSettings.isEmpty() == false) {
            validationErrors.add(
                "JKS Keystores cannot be used in a FIPS 140 compliant JVM. Please "
                    + "revisit ["
                    + keystorePathSettings.toDelimitedString(',')
                    + "] settings"
            );
        }
        final String selectedAlgorithm = XPackSettings.PASSWORD_HASHING_ALGORITHM.get(settings);
        if (selectedAlgorithm.toLowerCase(Locale.ROOT).startsWith("pbkdf2") == false) {
            validationErrors.add(
                "Only PBKDF2 is allowed for password hashing in a FIPS 140 JVM. Please set the "
                    + "appropriate value for [ "
                    + XPackSettings.PASSWORD_HASHING_ALGORITHM.getKey()
                    + " ] setting."
            );
        }

        if (validationErrors.isEmpty() == false) {
            final StringBuilder sb = new StringBuilder();
            sb.append("Validation for FIPS 140 mode failed: \n");
            int index = 0;
            for (String error : validationErrors) {
                sb.append(++index).append(": ").append(error).append(";\n");
            }
            throw new IllegalArgumentException(sb.toString());
        }
    }

    @Override
    public List<TransportInterceptor> getTransportInterceptors(NamedWriteableRegistry namedWriteableRegistry, ThreadContext threadContext) {
        if (enabled == false) { // don't register anything if we are not enabled
            return Collections.emptyList();
        }
        return Collections.singletonList(new TransportInterceptor() {
            @Override
            public <T extends TransportRequest> TransportRequestHandler<T> interceptHandler(
                String action,
                String executor,
                boolean forceExecution,
                TransportRequestHandler<T> actualHandler
            ) {
                assert securityInterceptor.get() != null;
                return securityInterceptor.get().interceptHandler(action, executor, forceExecution, actualHandler);
            }

            @Override
            public AsyncSender interceptSender(AsyncSender sender) {
                assert securityInterceptor.get() != null;
                return securityInterceptor.get().interceptSender(sender);
            }
        });
    }

    @Override
    public Map<String, Supplier<Transport>> getTransports(
        Settings settings,
        ThreadPool threadPool,
        PageCacheRecycler pageCacheRecycler,
        CircuitBreakerService circuitBreakerService,
        NamedWriteableRegistry namedWriteableRegistry,
        NetworkService networkService
    ) {
        if (enabled == false) { // don't register anything if we are not enabled
            return Collections.emptyMap();
        }

        IPFilter ipFilter = this.ipFilter.get();
        return Map.of(
            // security based on Netty 4
            SecurityField.NAME4,
            () -> {
                transportReference.set(
                    new SecurityNetty4ServerTransport(
                        settings,
                        Version.CURRENT,
                        threadPool,
                        networkService,
                        pageCacheRecycler,
                        namedWriteableRegistry,
                        circuitBreakerService,
                        ipFilter,
                        getSslService(),
                        getNettySharedGroupFactory(settings)
                    )
                );
                return transportReference.get();
            }
        );
    }

    @Override
    public Map<String, Supplier<HttpServerTransport>> getHttpTransports(
        Settings settings,
        ThreadPool threadPool,
        BigArrays bigArrays,
        PageCacheRecycler pageCacheRecycler,
        CircuitBreakerService circuitBreakerService,
        NamedXContentRegistry xContentRegistry,
        NetworkService networkService,
        HttpServerTransport.Dispatcher dispatcher,
        ClusterSettings clusterSettings,
        List<Tracer> tracers
    ) {
        if (enabled == false) { // don't register anything if we are not enabled
            return Collections.emptyMap();
        }

        Map<String, Supplier<HttpServerTransport>> httpTransports = new HashMap<>();
        httpTransports.put(
            SecurityField.NAME4,
            () -> new SecurityNetty4HttpServerTransport(
                settings,
                networkService,
                bigArrays,
                ipFilter.get(),
                getSslService(),
                threadPool,
                xContentRegistry,
                dispatcher,
                clusterSettings,
                getNettySharedGroupFactory(settings),
                tracers
            )
        );
<<<<<<< HEAD
        httpTransports.put(
            SecurityField.NIO,
            () -> new SecurityNioHttpServerTransport(
                settings,
                networkService,
                bigArrays,
                pageCacheRecycler,
                threadPool,
                xContentRegistry,
                dispatcher,
                ipFilter.get(),
                getSslService(),
                getNioGroupFactory(settings),
                clusterSettings,
                tracers
            )
        );
=======
>>>>>>> ad985fe5

        return httpTransports;
    }

    @Override
    public UnaryOperator<RestHandler> getRestHandlerWrapper(ThreadContext threadContext) {
        final boolean extractClientCertificate;
        if (enabled && HTTP_SSL_ENABLED.get(settings)) {
            final SslConfiguration httpSSLConfig = getSslService().getHttpTransportSSLConfiguration();
            extractClientCertificate = SSLService.isSSLClientAuthEnabled(httpSSLConfig);
        } else {
            extractClientCertificate = false;
        }
        return handler -> new SecurityRestFilter(
            settings,
            threadContext,
            authcService.get(),
            secondayAuthc.get(),
            handler,
            extractClientCertificate
        );
    }

    @Override
    public List<ExecutorBuilder<?>> getExecutorBuilders(final Settings settings) {
        if (enabled) {
            final int allocatedProcessors = EsExecutors.allocatedProcessors(settings);
            return List.of(
                new FixedExecutorBuilder(settings, TokenService.THREAD_POOL_NAME, 1, 1000, "xpack.security.authc.token.thread_pool", false),
                new FixedExecutorBuilder(
                    settings,
                    SECURITY_CRYPTO_THREAD_POOL_NAME,
                    (allocatedProcessors + 1) / 2,
                    1000,
                    "xpack.security.crypto.thread_pool",
                    false
                )
            );
        }
        return Collections.emptyList();
    }

    @Override
    public UnaryOperator<Map<String, IndexTemplateMetadata>> getIndexTemplateMetadataUpgrader() {
        return templates -> {
            // .security index is not managed by using templates anymore
            templates.remove("security_audit_log");
            // .security is a system index now. deleting another legacy template that's not used anymore
            templates.remove("security-index-template");
            return templates;
        };
    }

    @Override
    public Function<String, Predicate<String>> getFieldFilter() {
        if (enabled) {
            return index -> {
                XPackLicenseState licenseState = getLicenseState();
                IndicesAccessControl indicesAccessControl = threadContext.get()
                    .getTransient(AuthorizationServiceField.INDICES_PERMISSIONS_KEY);
                if (indicesAccessControl == null) {
                    return MapperPlugin.NOOP_FIELD_PREDICATE;
                }
                IndicesAccessControl.IndexAccessControl indexPermissions = indicesAccessControl.getIndexPermissions(index);
                if (indexPermissions == null) {
                    return MapperPlugin.NOOP_FIELD_PREDICATE;
                }
                if (indexPermissions.isGranted() == false) {
                    throw new IllegalStateException("unexpected call to getFieldFilter for index [" + index + "] which is not granted");
                }
                FieldPermissions fieldPermissions = indexPermissions.getFieldPermissions();
                if (fieldPermissions.hasFieldLevelSecurity() == false) {
                    return MapperPlugin.NOOP_FIELD_PREDICATE;
                }
                if (FIELD_LEVEL_SECURITY_FEATURE.checkWithoutTracking(licenseState) == false) {
                    // check license last, once we know FLS is actually used
                    return MapperPlugin.NOOP_FIELD_PREDICATE;
                }
                return fieldPermissions::grantsAccessTo;
            };
        }
        return MapperPlugin.super.getFieldFilter();
    }

    @Override
    public BiConsumer<DiscoveryNode, ClusterState> getJoinValidator() {
        if (enabled) {
            return new ValidateLicenseForFIPS(XPackSettings.FIPS_MODE_ENABLED.get(settings));
        }
        return null;
    }

    static final class ValidateLicenseForFIPS implements BiConsumer<DiscoveryNode, ClusterState> {
        private final boolean inFipsMode;

        ValidateLicenseForFIPS(boolean inFipsMode) {
            this.inFipsMode = inFipsMode;
        }

        @Override
        public void accept(DiscoveryNode node, ClusterState state) {
            if (inFipsMode) {
                License license = LicenseService.getLicense(state.metadata());
                if (license != null && XPackLicenseState.isFipsAllowedForOperationMode(license.operationMode()) == false) {
                    throw new IllegalStateException(
                        "FIPS mode cannot be used with a ["
                            + license.operationMode()
                            + "] license. It is only allowed with a Platinum or Trial license."
                    );

                }
            }
        }
    }

    @Override
    public void loadExtensions(ExtensionLoader loader) {
        securityExtensions.addAll(loader.loadExtensions(SecurityExtension.class));
    }

<<<<<<< HEAD
    @Override
    public void onTracers(List<Tracer> tracers) {
        if (authorizationTracerReference.get() == null) {
            // security is disabled
            return;
        }
        tracers.forEach(t -> authorizationTracerReference.get().addTracer(t));
    }

    private synchronized NioGroupFactory getNioGroupFactory(Settings settings) {
        if (nioGroupFactory.get() != null) {
            assert nioGroupFactory.get().getSettings().equals(settings) : "Different settings than originally provided";
            return nioGroupFactory.get();
        } else {
            nioGroupFactory.set(new NioGroupFactory(settings, logger));
            return nioGroupFactory.get();
        }
    }

=======
>>>>>>> ad985fe5
    private synchronized SharedGroupFactory getNettySharedGroupFactory(Settings settings) {
        if (sharedGroupFactory.get() != null) {
            assert sharedGroupFactory.get().getSettings().equals(settings) : "Different settings than originally provided";
            return sharedGroupFactory.get();
        } else {
            sharedGroupFactory.set(new SharedGroupFactory(settings));
            return sharedGroupFactory.get();
        }
    }

    @Override
    public Collection<SystemIndexDescriptor> getSystemIndexDescriptors(Settings settings) {
        return systemIndices.getSystemIndexDescriptors();
    }

    @Override
    public String getFeatureName() {
        return "security";
    }

    @Override
    public String getFeatureDescription() {
        return "Manages configuration for Security features, such as users and roles";
    }

    @Override
    public CheckedBiConsumer<ShardSearchRequest, StreamOutput, IOException> getRequestCacheKeyDifferentiator() {
        if (enabled == false) {
            return null;
        }
        return new DlsFlsRequestCacheDifferentiator(getLicenseState(), securityContext, scriptServiceReference);
    }
}<|MERGE_RESOLUTION|>--- conflicted
+++ resolved
@@ -1521,26 +1521,6 @@
                 tracers
             )
         );
-<<<<<<< HEAD
-        httpTransports.put(
-            SecurityField.NIO,
-            () -> new SecurityNioHttpServerTransport(
-                settings,
-                networkService,
-                bigArrays,
-                pageCacheRecycler,
-                threadPool,
-                xContentRegistry,
-                dispatcher,
-                ipFilter.get(),
-                getSslService(),
-                getNioGroupFactory(settings),
-                clusterSettings,
-                tracers
-            )
-        );
-=======
->>>>>>> ad985fe5
 
         return httpTransports;
     }
@@ -1661,7 +1641,6 @@
         securityExtensions.addAll(loader.loadExtensions(SecurityExtension.class));
     }
 
-<<<<<<< HEAD
     @Override
     public void onTracers(List<Tracer> tracers) {
         if (authorizationTracerReference.get() == null) {
@@ -1671,18 +1650,6 @@
         tracers.forEach(t -> authorizationTracerReference.get().addTracer(t));
     }
 
-    private synchronized NioGroupFactory getNioGroupFactory(Settings settings) {
-        if (nioGroupFactory.get() != null) {
-            assert nioGroupFactory.get().getSettings().equals(settings) : "Different settings than originally provided";
-            return nioGroupFactory.get();
-        } else {
-            nioGroupFactory.set(new NioGroupFactory(settings, logger));
-            return nioGroupFactory.get();
-        }
-    }
-
-=======
->>>>>>> ad985fe5
     private synchronized SharedGroupFactory getNettySharedGroupFactory(Settings settings) {
         if (sharedGroupFactory.get() != null) {
             assert sharedGroupFactory.get().getSettings().equals(settings) : "Different settings than originally provided";
