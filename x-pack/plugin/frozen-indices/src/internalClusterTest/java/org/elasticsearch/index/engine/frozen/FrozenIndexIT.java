/*
 * Copyright Elasticsearch B.V. and/or licensed to Elasticsearch B.V. under one
 * or more contributor license agreements. Licensed under the Elastic License
 * 2.0; you may not use this file except in compliance with the Elastic License
 * 2.0.
 */

package org.elasticsearch.index.engine.frozen;

import org.elasticsearch.ElasticsearchException;
import org.elasticsearch.action.DocWriteResponse;
import org.elasticsearch.action.admin.cluster.reroute.ClusterRerouteUtils;
import org.elasticsearch.action.search.ClosePointInTimeRequest;
import org.elasticsearch.action.search.OpenPointInTimeRequest;
import org.elasticsearch.action.search.SearchType;
import org.elasticsearch.action.search.TransportClosePointInTimeAction;
import org.elasticsearch.action.search.TransportOpenPointInTimeAction;
import org.elasticsearch.action.support.ActiveShardCount;
import org.elasticsearch.action.support.IndicesOptions;
import org.elasticsearch.action.support.PlainActionFuture;
import org.elasticsearch.cluster.metadata.DataStream;
import org.elasticsearch.cluster.metadata.IndexMetadata;
import org.elasticsearch.cluster.node.DiscoveryNode;
import org.elasticsearch.cluster.routing.allocation.command.AllocateStalePrimaryAllocationCommand;
import org.elasticsearch.cluster.routing.allocation.command.CancelAllocationCommand;
import org.elasticsearch.common.bytes.BytesReference;
import org.elasticsearch.common.settings.Settings;
import org.elasticsearch.core.TimeValue;
import org.elasticsearch.index.Index;
import org.elasticsearch.index.mapper.DateFieldMapper;
import org.elasticsearch.index.query.RangeQueryBuilder;
import org.elasticsearch.index.shard.IndexLongFieldRange;
import org.elasticsearch.indices.DateFieldRangeInfo;
import org.elasticsearch.indices.IndicesService;
import org.elasticsearch.plugins.Plugin;
import org.elasticsearch.protocol.xpack.frozen.FreezeRequest;
import org.elasticsearch.rest.RestStatus;
import org.elasticsearch.search.builder.PointInTimeBuilder;
import org.elasticsearch.test.ESIntegTestCase;
import org.elasticsearch.xpack.core.LocalStateCompositeXPackPlugin;
import org.elasticsearch.xpack.core.frozen.action.FreezeIndexAction;
import org.elasticsearch.xpack.frozen.FrozenIndices;

import java.io.IOException;
import java.time.Instant;
import java.util.Collection;
import java.util.List;
import java.util.Map;
import java.util.stream.Collectors;

import static org.elasticsearch.cluster.metadata.IndexMetadata.INDEX_ROUTING_EXCLUDE_GROUP_SETTING;
import static org.elasticsearch.test.hamcrest.ElasticsearchAssertions.assertAcked;
import static org.elasticsearch.test.hamcrest.ElasticsearchAssertions.assertFailures;
import static org.elasticsearch.test.hamcrest.ElasticsearchAssertions.assertHitCount;
import static org.elasticsearch.test.hamcrest.ElasticsearchAssertions.assertHitCountAndNoFailures;
import static org.elasticsearch.test.hamcrest.ElasticsearchAssertions.assertNoFailuresAndResponse;
import static org.elasticsearch.test.hamcrest.ElasticsearchAssertions.assertResponse;
import static org.elasticsearch.xcontent.XContentFactory.jsonBuilder;
import static org.hamcrest.Matchers.equalTo;
import static org.hamcrest.Matchers.not;
import static org.hamcrest.Matchers.sameInstance;

@ESIntegTestCase.ClusterScope(numDataNodes = 0)
public class FrozenIndexIT extends ESIntegTestCase {

    @Override
    protected Collection<Class<? extends Plugin>> nodePlugins() {
        return List.of(FrozenIndices.class, LocalStateCompositeXPackPlugin.class);
    }

    @Override
    protected boolean addMockInternalEngine() {
        return false;
    }

    public void testTimestampRangeRecalculatedOnStalePrimaryAllocation() throws IOException {
        final List<String> nodeNames = internalCluster().startNodes(2);

        createIndex("index", 1, 1);

        String timestampVal = "2010-01-06T02:03:04.567Z";
        String eventIngestedVal = "2010-01-06T02:03:05.567Z";  // one second later

        final DocWriteResponse indexResponse = prepareIndex("index").setSource(
            DataStream.TIMESTAMP_FIELD_NAME,
            timestampVal,
            IndexMetadata.EVENT_INGESTED_FIELD_NAME,
            eventIngestedVal
        ).get();

        ensureGreen("index");

        assertThat(indicesAdmin().prepareFlush("index").get().getSuccessfulShards(), equalTo(2));
        assertThat(indicesAdmin().prepareRefresh("index").get().getSuccessfulShards(), equalTo(2));

        final String excludeSetting = INDEX_ROUTING_EXCLUDE_GROUP_SETTING.getConcreteSettingForNamespace("_name").getKey();
        updateIndexSettings(Settings.builder().put(excludeSetting, nodeNames.get(0)), "index");
        ClusterRerouteUtils.reroute(client(), new CancelAllocationCommand("index", 0, nodeNames.get(0), true));
        assertThat(clusterAdmin().prepareHealth(TEST_REQUEST_TIMEOUT, "index").get().getUnassignedShards(), equalTo(1));

        assertThat(client().prepareDelete("index", indexResponse.getId()).get().status(), equalTo(RestStatus.OK));

        assertAcked(
            client().execute(
                FreezeIndexAction.INSTANCE,
                new FreezeRequest(TEST_REQUEST_TIMEOUT, TEST_REQUEST_TIMEOUT, "index").waitForActiveShards(ActiveShardCount.ONE)
            )
        );

        assertThat(
<<<<<<< HEAD
            clusterAdmin().prepareState().get().getState().metadata().getProject().index("index").getTimestampRange(),
=======
            clusterAdmin().prepareState(TEST_REQUEST_TIMEOUT).get().getState().metadata().index("index").getTimestampRange(),
>>>>>>> ecd887d6
            sameInstance(IndexLongFieldRange.EMPTY)
        );

        internalCluster().stopNode(nodeNames.get(1));
        assertThat(clusterAdmin().prepareHealth(TEST_REQUEST_TIMEOUT, "index").get().getUnassignedShards(), equalTo(2));
        updateIndexSettings(Settings.builder().putNull(excludeSetting), "index");
        assertThat(clusterAdmin().prepareHealth(TEST_REQUEST_TIMEOUT, "index").get().getUnassignedShards(), equalTo(2));

        ClusterRerouteUtils.reroute(client(), new AllocateStalePrimaryAllocationCommand("index", 0, nodeNames.get(0), true));

        ensureYellowAndNoInitializingShards("index");

<<<<<<< HEAD
        IndexMetadata indexMetadata = clusterAdmin().prepareState().get().getState().metadata().getProject().index("index");
=======
        IndexMetadata indexMetadata = clusterAdmin().prepareState(TEST_REQUEST_TIMEOUT).get().getState().metadata().index("index");
>>>>>>> ecd887d6
        final IndexLongFieldRange timestampFieldRange = indexMetadata.getTimestampRange();
        assertThat(timestampFieldRange, not(sameInstance(IndexLongFieldRange.UNKNOWN)));
        assertThat(timestampFieldRange, not(sameInstance(IndexLongFieldRange.EMPTY)));
        assertTrue(timestampFieldRange.isComplete());
        assertThat(timestampFieldRange.getMin(), equalTo(Instant.parse(timestampVal).toEpochMilli()));
        assertThat(timestampFieldRange.getMax(), equalTo(Instant.parse(timestampVal).toEpochMilli()));

        IndexLongFieldRange eventIngestedFieldRange = clusterAdmin().prepareState(TEST_REQUEST_TIMEOUT)
            .get()
            .getState()
            .metadata()
            .getProject()
            .index("index")
            .getEventIngestedRange();
        assertThat(eventIngestedFieldRange, not(sameInstance(IndexLongFieldRange.UNKNOWN)));
        assertThat(eventIngestedFieldRange, not(sameInstance(IndexLongFieldRange.EMPTY)));
        assertTrue(eventIngestedFieldRange.isComplete());
        assertThat(eventIngestedFieldRange.getMin(), equalTo(Instant.parse(eventIngestedVal).toEpochMilli()));
        assertThat(eventIngestedFieldRange.getMax(), equalTo(Instant.parse(eventIngestedVal).toEpochMilli()));
    }

    public void testTimestampAndEventIngestedFieldTypeExposedByAllIndicesServices() throws Exception {
        internalCluster().startNodes(between(2, 4));

        final String locale;
        final String date;

        switch (between(1, 3)) {
            case 1 -> {
                locale = "";
                date = "04 Feb 2020 12:01:23Z";
            }
            case 2 -> {
                locale = "en_GB";
                date = "04 Feb 2020 12:01:23Z";
            }
            case 3 -> {
                locale = "fr_FR";
                date = "04 févr. 2020 12:01:23Z";
            }
            default -> throw new AssertionError("impossible");
        }

        assertAcked(
            prepareCreate("index").setSettings(
                Settings.builder().put(IndexMetadata.SETTING_NUMBER_OF_SHARDS, 1).put(IndexMetadata.SETTING_NUMBER_OF_REPLICAS, 1)
            )
                .setMapping(
                    jsonBuilder().startObject()
                        .startObject("_doc")
                        .startObject("properties")
                        .startObject(IndexMetadata.EVENT_INGESTED_FIELD_NAME)
                        .field("type", "date")
                        .field("format", "dd LLL yyyy HH:mm:ssX")
                        .field("locale", locale)
                        .endObject()
                        .startObject(DataStream.TIMESTAMP_FIELD_NAME)
                        .field("type", "date")
                        .field("format", "dd LLL yyyy HH:mm:ssX")
                        .field("locale", locale)
                        .endObject()
                        .endObject()
                        .endObject()
                        .endObject()
                )
        );

        final Index index = clusterAdmin().prepareState(TEST_REQUEST_TIMEOUT)
            .clear()
            .setIndices("index")
            .setMetadata(true)
            .get()
            .getState()
            .metadata()
            .getProject()
            .index("index")
            .getIndex();

        ensureGreen("index");
        if (randomBoolean()) {
            prepareIndex("index").setSource(DataStream.TIMESTAMP_FIELD_NAME, date, IndexMetadata.EVENT_INGESTED_FIELD_NAME, date).get();
        }

        for (final IndicesService indicesService : internalCluster().getInstances(IndicesService.class)) {
            assertNull(indicesService.getTimestampFieldTypeInfo(index));
        }

        assertAcked(
            client().execute(FreezeIndexAction.INSTANCE, new FreezeRequest(TEST_REQUEST_TIMEOUT, TEST_REQUEST_TIMEOUT, "index")).actionGet()
        );
        ensureGreen("index");
        for (final IndicesService indicesService : internalCluster().getInstances(IndicesService.class)) {
            final PlainActionFuture<Map<String, DateFieldMapper.DateFieldType>> future = new PlainActionFuture<>();
            assertBusy(() -> {
                DateFieldRangeInfo timestampsFieldTypeInfo = indicesService.getTimestampFieldTypeInfo(index);
                DateFieldMapper.DateFieldType timestampFieldType = timestampsFieldTypeInfo.timestampFieldType();
                DateFieldMapper.DateFieldType eventIngestedFieldType = timestampsFieldTypeInfo.eventIngestedFieldType();
                assertNotNull(eventIngestedFieldType);
                assertNotNull(timestampFieldType);
                future.onResponse(
                    Map.of(
                        DataStream.TIMESTAMP_FIELD_NAME,
                        timestampFieldType,
                        IndexMetadata.EVENT_INGESTED_FIELD_NAME,
                        eventIngestedFieldType
                    )
                );
            });
            assertTrue(future.isDone());
            assertThat(future.get().get(DataStream.TIMESTAMP_FIELD_NAME).dateTimeFormatter().locale().toString(), equalTo(locale));
            assertThat(future.get().get(DataStream.TIMESTAMP_FIELD_NAME).dateTimeFormatter().parseMillis(date), equalTo(1580817683000L));
            assertThat(future.get().get(IndexMetadata.EVENT_INGESTED_FIELD_NAME).dateTimeFormatter().locale().toString(), equalTo(locale));
            assertThat(
                future.get().get(IndexMetadata.EVENT_INGESTED_FIELD_NAME).dateTimeFormatter().parseMillis(date),
                equalTo(1580817683000L)
            );
        }

        assertAcked(
            client().execute(
                FreezeIndexAction.INSTANCE,
                new FreezeRequest(TEST_REQUEST_TIMEOUT, TEST_REQUEST_TIMEOUT, "index").setFreeze(false)
            ).actionGet()
        );
        ensureGreen("index");
        for (final IndicesService indicesService : internalCluster().getInstances(IndicesService.class)) {
            assertNull(indicesService.getTimestampFieldTypeInfo(index));
        }
    }

    public void testTimestampOrEventIngestedFieldTypeExposedByAllIndicesServices() throws Exception {
        internalCluster().startNodes(between(2, 4));

        final String locale;
        final String date;

        switch (between(1, 3)) {
            case 1 -> {
                locale = "";
                date = "04 Feb 2020 12:01:23Z";
            }
            case 2 -> {
                locale = "en_GB";
                date = "04 Feb 2020 12:01:23Z";
            }
            case 3 -> {
                locale = "fr_FR";
                date = "04 févr. 2020 12:01:23Z";
            }
            default -> throw new AssertionError("impossible");
        }

        String timeField = randomFrom(IndexMetadata.EVENT_INGESTED_FIELD_NAME, DataStream.TIMESTAMP_FIELD_NAME);
        assertAcked(
            prepareCreate("index").setSettings(
                Settings.builder().put(IndexMetadata.SETTING_NUMBER_OF_SHARDS, 1).put(IndexMetadata.SETTING_NUMBER_OF_REPLICAS, 1)
            )
                .setMapping(
                    jsonBuilder().startObject()
                        .startObject("_doc")
                        .startObject("properties")
                        .startObject(timeField)
                        .field("type", "date")
                        .field("format", "dd LLL yyyy HH:mm:ssX")
                        .field("locale", locale)
                        .endObject()
                        .endObject()
                        .endObject()
                        .endObject()
                )
        );

        final Index index = clusterAdmin().prepareState(TEST_REQUEST_TIMEOUT)
            .clear()
            .setIndices("index")
            .setMetadata(true)
            .get()
            .getState()
            .metadata()
            .getProject()
            .index("index")
            .getIndex();

        ensureGreen("index");
        if (randomBoolean()) {
            prepareIndex("index").setSource(timeField, date).get();
        }

        for (final IndicesService indicesService : internalCluster().getInstances(IndicesService.class)) {
            assertNull(indicesService.getTimestampFieldTypeInfo(index));
        }

        assertAcked(
            client().execute(FreezeIndexAction.INSTANCE, new FreezeRequest(TEST_REQUEST_TIMEOUT, TEST_REQUEST_TIMEOUT, "index")).actionGet()
        );
        ensureGreen("index");
        for (final IndicesService indicesService : internalCluster().getInstances(IndicesService.class)) {
            // final PlainActionFuture<DateFieldMapper.DateFieldType> timestampFieldTypeFuture = new PlainActionFuture<>();
            final PlainActionFuture<Map<String, DateFieldMapper.DateFieldType>> future = new PlainActionFuture<>();
            assertBusy(() -> {
                DateFieldRangeInfo timestampsFieldTypeInfo = indicesService.getTimestampFieldTypeInfo(index);
                DateFieldMapper.DateFieldType timestampFieldType = timestampsFieldTypeInfo.timestampFieldType();
                DateFieldMapper.DateFieldType eventIngestedFieldType = timestampsFieldTypeInfo.eventIngestedFieldType();
                if (timeField == DataStream.TIMESTAMP_FIELD_NAME) {
                    assertNotNull(timestampFieldType);
                    assertNull(eventIngestedFieldType);
                    future.onResponse(Map.of(timeField, timestampFieldType));
                } else {
                    assertNull(timestampFieldType);
                    assertNotNull(eventIngestedFieldType);
                    future.onResponse(Map.of(timeField, eventIngestedFieldType));
                }
            });
            assertTrue(future.isDone());
            assertThat(future.get().get(timeField).dateTimeFormatter().locale().toString(), equalTo(locale));
            assertThat(future.get().get(timeField).dateTimeFormatter().parseMillis(date), equalTo(1580817683000L));
        }

        assertAcked(
            client().execute(
                FreezeIndexAction.INSTANCE,
                new FreezeRequest(TEST_REQUEST_TIMEOUT, TEST_REQUEST_TIMEOUT, "index").setFreeze(false)
            ).actionGet()
        );
        ensureGreen("index");
        for (final IndicesService indicesService : internalCluster().getInstances(IndicesService.class)) {
            assertNull(indicesService.getTimestampFieldTypeInfo(index));
        }
    }

    public void testRetryPointInTime() throws Exception {
        internalCluster().ensureAtLeastNumDataNodes(1);
        final List<String> dataNodes = internalCluster().clusterService()
            .state()
            .nodes()
            .getDataNodes()
            .values()
            .stream()
            .map(DiscoveryNode::getName)
            .collect(Collectors.toList());
        final String assignedNode = randomFrom(dataNodes);
        final String indexName = "test";
        assertAcked(
            indicesAdmin().prepareCreate(indexName)
                .setSettings(
                    Settings.builder()
                        .put(IndexMetadata.SETTING_NUMBER_OF_SHARDS, between(1, 5))
                        .put(IndexMetadata.SETTING_NUMBER_OF_REPLICAS, 0)
                        .put("index.routing.allocation.require._name", assignedNode)
                        .build()
                )
                .setMapping("{\"properties\":{\"created_date\":{\"type\": \"date\", \"format\": \"yyyy-MM-dd\"}}}")
        );
        int numDocs = randomIntBetween(1, 100);
        for (int i = 0; i < numDocs; i++) {
            prepareIndex(indexName).setSource("created_date", "2011-02-02").get();
        }
        assertAcked(
            client().execute(FreezeIndexAction.INSTANCE, new FreezeRequest(TEST_REQUEST_TIMEOUT, TEST_REQUEST_TIMEOUT, indexName))
                .actionGet()
        );
        final OpenPointInTimeRequest openPointInTimeRequest = new OpenPointInTimeRequest(indexName).indicesOptions(
            IndicesOptions.STRICT_EXPAND_OPEN_FORBID_CLOSED
        ).keepAlive(TimeValue.timeValueMinutes(2));
        final BytesReference pitId = client().execute(TransportOpenPointInTimeAction.TYPE, openPointInTimeRequest)
            .actionGet()
            .getPointInTimeId();
        try {
            assertNoFailuresAndResponse(prepareSearch().setPointInTime(new PointInTimeBuilder(pitId)), searchResponse -> {
                assertThat(searchResponse.pointInTimeId(), equalTo(pitId));
                assertHitCount(searchResponse, numDocs);
            });
            internalCluster().restartNode(assignedNode);
            ensureGreen(indexName);

            assertNoFailuresAndResponse(
                prepareSearch().setQuery(new RangeQueryBuilder("created_date").gte("2011-01-01").lte("2011-12-12"))
                    .setSearchType(SearchType.QUERY_THEN_FETCH)
                    .setPreFilterShardSize(between(1, 10))
                    .setAllowPartialSearchResults(true)
                    .setPointInTime(new PointInTimeBuilder(pitId)),
                searchResponse -> {
                    assertThat(searchResponse.pointInTimeId(), equalTo(pitId));
                    assertHitCount(searchResponse, numDocs);
                }
            );
        } finally {
            assertAcked(
                client().execute(
                    FreezeIndexAction.INSTANCE,
                    new FreezeRequest(TEST_REQUEST_TIMEOUT, TEST_REQUEST_TIMEOUT, indexName).setFreeze(false)
                ).actionGet()
            );
            client().execute(TransportClosePointInTimeAction.TYPE, new ClosePointInTimeRequest(pitId)).actionGet();
        }
    }

    public void testPointInTimeWithDeletedIndices() {
        createIndex("index-1");
        createIndex("index-2");

        int index1 = randomIntBetween(10, 50);
        for (int i = 0; i < index1; i++) {
            String id = Integer.toString(i);
            prepareIndex("index-1").setId(id).setSource("value", i).get();
        }

        int index2 = randomIntBetween(10, 50);
        for (int i = 0; i < index2; i++) {
            String id = Integer.toString(i);
            prepareIndex("index-2").setId(id).setSource("value", i).get();
        }

        assertAcked(
            client().execute(
                FreezeIndexAction.INSTANCE,
                new FreezeRequest(TEST_REQUEST_TIMEOUT, TEST_REQUEST_TIMEOUT, "index-1", "index-2")
            ).actionGet()
        );
        final OpenPointInTimeRequest openPointInTimeRequest = new OpenPointInTimeRequest("index-*").indicesOptions(
            IndicesOptions.STRICT_EXPAND_OPEN_FORBID_CLOSED
        ).keepAlive(TimeValue.timeValueMinutes(2));

        final BytesReference pitId = client().execute(TransportOpenPointInTimeAction.TYPE, openPointInTimeRequest)
            .actionGet()
            .getPointInTimeId();
        try {
            indicesAdmin().prepareDelete("index-1").get();
            // Return partial results if allow partial search result is allowed
            assertResponse(
                prepareSearch().setAllowPartialSearchResults(true).setPointInTime(new PointInTimeBuilder(pitId)),
                searchResponse -> {
                    assertFailures(searchResponse);
                    assertHitCount(searchResponse, index2);
                }
            );
            // Fails if allow partial search result is not allowed
            expectThrows(
                ElasticsearchException.class,
                prepareSearch().setAllowPartialSearchResults(false).setPointInTime(new PointInTimeBuilder(pitId))
            );
        } finally {
            client().execute(TransportClosePointInTimeAction.TYPE, new ClosePointInTimeRequest(pitId)).actionGet();
        }
    }

    public void testOpenPointInTimeWithNoIndexMatched() {
        createIndex("test-index");

        int numDocs = randomIntBetween(10, 50);
        for (int i = 0; i < numDocs; i++) {
            String id = Integer.toString(i);
            prepareIndex("test-index").setId(id).setSource("value", i).get();
        }
        assertAcked(
            client().execute(FreezeIndexAction.INSTANCE, new FreezeRequest(TEST_REQUEST_TIMEOUT, TEST_REQUEST_TIMEOUT, "test-index"))
                .actionGet()
        );
        // include the frozen indices
        {
            final OpenPointInTimeRequest openPointInTimeRequest = new OpenPointInTimeRequest("test-*").indicesOptions(
                IndicesOptions.strictExpandOpenAndForbidClosed()
            ).keepAlive(TimeValue.timeValueMinutes(2));
            final BytesReference pitId = client().execute(TransportOpenPointInTimeAction.TYPE, openPointInTimeRequest)
                .actionGet()
                .getPointInTimeId();
            try {
                assertNoFailuresAndResponse(
                    prepareSearch().setPointInTime(new PointInTimeBuilder(pitId)),
                    searchResponse -> assertHitCount(searchResponse, numDocs)
                );
            } finally {
                client().execute(TransportClosePointInTimeAction.TYPE, new ClosePointInTimeRequest(pitId)).actionGet();
            }
        }
        // exclude the frozen indices
        {
            final OpenPointInTimeRequest openPointInTimeRequest = new OpenPointInTimeRequest("test-*").keepAlive(
                TimeValue.timeValueMinutes(2)
            );
            final BytesReference pitId = client().execute(TransportOpenPointInTimeAction.TYPE, openPointInTimeRequest)
                .actionGet()
                .getPointInTimeId();
            try {
                assertHitCountAndNoFailures(prepareSearch().setPointInTime(new PointInTimeBuilder(pitId)), 0);
            } finally {
                client().execute(TransportClosePointInTimeAction.TYPE, new ClosePointInTimeRequest(pitId)).actionGet();
            }
        }
    }
}<|MERGE_RESOLUTION|>--- conflicted
+++ resolved
@@ -108,11 +108,7 @@
         );
 
         assertThat(
-<<<<<<< HEAD
-            clusterAdmin().prepareState().get().getState().metadata().getProject().index("index").getTimestampRange(),
-=======
-            clusterAdmin().prepareState(TEST_REQUEST_TIMEOUT).get().getState().metadata().index("index").getTimestampRange(),
->>>>>>> ecd887d6
+            clusterAdmin().prepareState(TEST_REQUEST_TIMEOUT).get().getState().metadata().getProject().index("index").getTimestampRange(),
             sameInstance(IndexLongFieldRange.EMPTY)
         );
 
@@ -125,11 +121,12 @@
 
         ensureYellowAndNoInitializingShards("index");
 
-<<<<<<< HEAD
-        IndexMetadata indexMetadata = clusterAdmin().prepareState().get().getState().metadata().getProject().index("index");
-=======
-        IndexMetadata indexMetadata = clusterAdmin().prepareState(TEST_REQUEST_TIMEOUT).get().getState().metadata().index("index");
->>>>>>> ecd887d6
+        IndexMetadata indexMetadata = clusterAdmin().prepareState(TEST_REQUEST_TIMEOUT)
+            .get()
+            .getState()
+            .metadata()
+            .getProject()
+            .index("index");
         final IndexLongFieldRange timestampFieldRange = indexMetadata.getTimestampRange();
         assertThat(timestampFieldRange, not(sameInstance(IndexLongFieldRange.UNKNOWN)));
         assertThat(timestampFieldRange, not(sameInstance(IndexLongFieldRange.EMPTY)));
