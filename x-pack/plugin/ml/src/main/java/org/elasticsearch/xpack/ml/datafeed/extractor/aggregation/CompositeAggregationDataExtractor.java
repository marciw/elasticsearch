/*
 * Copyright Elasticsearch B.V. and/or licensed to Elasticsearch B.V. under one
 * or more contributor license agreements. Licensed under the Elastic License
 * 2.0; you may not use this file except in compliance with the Elastic License
 * 2.0.
 */
package org.elasticsearch.xpack.ml.datafeed.extractor.aggregation;

import org.apache.logging.log4j.LogManager;
import org.apache.logging.log4j.Logger;
import org.elasticsearch.action.ActionRequestBuilder;
import org.elasticsearch.action.search.SearchRequest;
import org.elasticsearch.action.search.SearchResponse;
import org.elasticsearch.client.internal.Client;
import org.elasticsearch.search.aggregations.InternalAggregations;
import org.elasticsearch.search.aggregations.bucket.composite.CompositeAggregation;
import org.elasticsearch.search.aggregations.bucket.composite.CompositeAggregationBuilder;
import org.elasticsearch.search.builder.SearchSourceBuilder;
import org.elasticsearch.xpack.core.ClientHelper;
import org.elasticsearch.xpack.core.ml.datafeed.DatafeedConfigUtils;
import org.elasticsearch.xpack.core.ml.datafeed.SearchInterval;
import org.elasticsearch.xpack.core.ml.utils.Intervals;
import org.elasticsearch.xpack.ml.datafeed.DatafeedTimingStatsReporter;
import org.elasticsearch.xpack.ml.datafeed.extractor.DataExtractor;
import org.elasticsearch.xpack.ml.datafeed.extractor.DataExtractorUtils;

import java.io.ByteArrayInputStream;
import java.io.ByteArrayOutputStream;
import java.io.IOException;
import java.io.InputStream;
import java.util.Map;
import java.util.NoSuchElementException;
import java.util.Objects;
import java.util.Optional;

import static org.elasticsearch.core.Strings.format;

/**
 * An implementation that extracts data from elasticsearch using search with composite aggregations on a client.
 * The first time {@link #next()} is called, the search is executed. All the aggregated buckets from the composite agg are then
 * returned. Subsequent calls to {@link #next()} execute additional searches, moving forward the composite agg `afterKey`.
 *
 * It's like scroll, but with aggs.
 *
 * It is not thread-safe, we reuse underlying objects without synchronization (like a pre-constructed composite agg object)
 */
class CompositeAggregationDataExtractor implements DataExtractor {

    private static final Logger LOGGER = LogManager.getLogger(CompositeAggregationDataExtractor.class);

    private static final String EARLIEST_TIME = "earliest_time";
    private static final String LATEST_TIME = "latest_time";

    private volatile Map<String, Object> afterKey = null;
    private final CompositeAggregationBuilder compositeAggregationBuilder;
    private final Client client;
    private final CompositeAggregationDataExtractorContext context;
    private final DatafeedTimingStatsReporter timingStatsReporter;
    private final AggregatedSearchRequestBuilder requestBuilder;
    private final long interval;
    private volatile boolean isCancelled;
    private volatile long nextBucketOnCancel;
    private boolean hasNext;

    CompositeAggregationDataExtractor(
        CompositeAggregationBuilder compositeAggregationBuilder,
        Client client,
        CompositeAggregationDataExtractorContext dataExtractorContext,
        DatafeedTimingStatsReporter timingStatsReporter,
        AggregatedSearchRequestBuilder requestBuilder
    ) {
        this.compositeAggregationBuilder = Objects.requireNonNull(compositeAggregationBuilder);
        this.client = Objects.requireNonNull(client);
        this.context = Objects.requireNonNull(dataExtractorContext);
        this.timingStatsReporter = Objects.requireNonNull(timingStatsReporter);
        this.requestBuilder = Objects.requireNonNull(requestBuilder);
        this.interval = DatafeedConfigUtils.getHistogramIntervalMillis(compositeAggregationBuilder);
        this.hasNext = true;
    }

    @Override
    public boolean hasNext() {
        return hasNext;
    }

    @Override
    public boolean isCancelled() {
        return isCancelled;
    }

    @Override
    public void cancel() {
        LOGGER.debug(() -> "[" + context.jobId + "] Data extractor received cancel request");
        isCancelled = true;
    }

    @Override
    public void destroy() {
        cancel();
    }

    @Override
    public long getEndTime() {
        return context.queryContext.end;
    }

    @Override
    public Result next() throws IOException {
        if (hasNext() == false) {
            throw new NoSuchElementException();
        }

<<<<<<< HEAD
        SearchInterval searchInterval = new SearchInterval(context.start, context.end);
=======
        SearchInterval searchInterval = new SearchInterval(context.queryContext.start, context.queryContext.end);
>>>>>>> ff0f83f5
        InternalAggregations aggs = search();
        if (aggs == null) {
            LOGGER.trace(() -> "[" + context.jobId + "] extraction finished");
            hasNext = false;
            afterKey = null;
            return new Result(searchInterval, Optional.empty());
        }
        return new Result(searchInterval, Optional.of(processAggs(aggs)));
    }

    private InternalAggregations search() {
        // Compare to the normal aggregation implementation, this search does not search for the previous bucket's data.
        // For composite aggs, since it is scrolling, it is not really possible to know the previous pages results in the current page.
        // Aggregations like derivative cannot work within composite aggs, for now.
        // Also, it doesn't make sense to have a derivative when grouping by time AND by some other criteria.

        LOGGER.trace(
            () -> format(
                "[%s] Executing composite aggregated search from [%s] to [%s]",
                context.jobId,
                context.queryContext.start,
                context.queryContext.end
            )
        );
        SearchSourceBuilder searchSourceBuilder = new SearchSourceBuilder().size(0)
            .query(
                DataExtractorUtils.wrapInTimeRangeQuery(
                    context.queryContext.query,
                    context.queryContext.timeField,
                    context.queryContext.start,
                    context.queryContext.end
                )
            );

        if (context.queryContext.runtimeMappings.isEmpty() == false) {
            searchSourceBuilder.runtimeMappings(context.queryContext.runtimeMappings);
        }
        if (afterKey != null) {
            compositeAggregationBuilder.aggregateAfter(afterKey);
        }
        searchSourceBuilder.aggregation(compositeAggregationBuilder);
        ActionRequestBuilder<SearchRequest, SearchResponse> searchRequest = requestBuilder.build(searchSourceBuilder);
        SearchResponse searchResponse = executeSearchRequest(searchRequest);
        try {
            LOGGER.trace(() -> "[" + context.jobId + "] Search composite response was obtained");
            timingStatsReporter.reportSearchDuration(searchResponse.getTook());
            InternalAggregations aggregations = searchResponse.getAggregations();
            if (aggregations == null) {
                return null;
            }
            CompositeAggregation compositeAgg = aggregations.get(compositeAggregationBuilder.getName());
            if (compositeAgg == null || compositeAgg.getBuckets().isEmpty()) {
                return null;
            }
            return aggregations;
        } finally {
            searchResponse.decRef();
        }
    }

    private SearchResponse executeSearchRequest(ActionRequestBuilder<SearchRequest, SearchResponse> searchRequestBuilder) {
        SearchResponse searchResponse = ClientHelper.executeWithHeaders(
            context.queryContext.headers,
            ClientHelper.ML_ORIGIN,
            client,
            searchRequestBuilder::get
        );
        boolean success = false;
        try {
            DataExtractorUtils.checkForSkippedClusters(searchResponse);
            success = true;
        } finally {
            if (success == false) {
                searchResponse.decRef();
            }
        }
        return searchResponse;
    }

    private InputStream processAggs(InternalAggregations aggs) throws IOException {
        AggregationToJsonProcessor aggregationToJsonProcessor = new AggregationToJsonProcessor(
            context.queryContext.timeField,
            context.fields,
            context.includeDocCount,
            context.queryContext.start,
            context.compositeAggDateHistogramGroupSourceName
        );
        LOGGER.trace(
            () -> format(
                "[%s] got [%s] composite buckets",
                context.jobId,
                ((CompositeAggregation) aggs.get(compositeAggregationBuilder.getName())).getBuckets().size()
            )
        );
        aggregationToJsonProcessor.process(aggs);
        ByteArrayOutputStream outputStream = new ByteArrayOutputStream();
        final Long afterKeyTimeBucket = afterKey != null ? (Long) afterKey.get(context.compositeAggDateHistogramGroupSourceName) : null;
        boolean cancellable = aggregationToJsonProcessor.writeAllDocsCancellable(timestamp -> {
            if (isCancelled) {
                // If we have not processed a single composite agg page yet and we are cancelled
                // We should not process anything
                if (afterKeyTimeBucket == null) {
                    return true;
                }
                // We want to stop processing once a timestamp enters the next time bucket.
                // This could occur in any page. One benefit we have is that even though the paging order is not sorted
                // by max timestamp, our iteration of the page results is. So, once we cross over to the next bucket within
                // a given page, we know the previous bucket has been exhausted.
                if (nextBucketOnCancel == 0L) {
                    // This simple equation handles two unique scenarios:
                    // If the timestamp is the current floor, this means we need to keep processing until the next timebucket
                    // If we are not matching the current bucket floor, then this simply aligns to the next bucket
                    nextBucketOnCancel = Intervals.alignToFloor(timestamp + interval, interval);
                    LOGGER.debug(
                        () -> format(
                            "[%s] set future timestamp cancel to [%s] via timestamp [%s]",
                            context.jobId,
                            nextBucketOnCancel,
                            timestamp
                        )
                    );
                }
                return timestamp >= nextBucketOnCancel;
            }
            return false;
        }, outputStream);
        // If the process is canceled and cancelable, then we can indicate that there are no more buckets to process.
        if (isCancelled && cancellable) {
            LOGGER.debug(
                () -> format(
                    "[%s] cancelled before bucket [%s] on date_histogram page [%s]",
                    context.jobId,
                    nextBucketOnCancel,
                    afterKeyTimeBucket != null ? afterKeyTimeBucket : "__null__"
                )
            );
            hasNext = false;
        }
        // Only set the after key once we have processed the search, allows us to cancel on the first page
        CompositeAggregation compositeAgg = aggs.get(compositeAggregationBuilder.getName());
        afterKey = compositeAgg.afterKey();

        return new ByteArrayInputStream(outputStream.toByteArray());
    }

    @Override
    public DataSummary getSummary() {
        ActionRequestBuilder<SearchRequest, SearchResponse> searchRequestBuilder = DataExtractorUtils.getSearchRequestBuilderForSummary(
            client,
            context.queryContext
        );
        SearchResponse searchResponse = executeSearchRequest(searchRequestBuilder);
        try {
            LOGGER.debug("[{}] Aggregating Data summary response was obtained", context.jobId);
            timingStatsReporter.reportSearchDuration(searchResponse.getTook());
            return DataExtractorUtils.getDataSummary(searchResponse);
        } finally {
            searchResponse.decRef();
        }
    }
}<|MERGE_RESOLUTION|>--- conflicted
+++ resolved
@@ -110,11 +110,7 @@
             throw new NoSuchElementException();
         }
 
-<<<<<<< HEAD
-        SearchInterval searchInterval = new SearchInterval(context.start, context.end);
-=======
         SearchInterval searchInterval = new SearchInterval(context.queryContext.start, context.queryContext.end);
->>>>>>> ff0f83f5
         InternalAggregations aggs = search();
         if (aggs == null) {
             LOGGER.trace(() -> "[" + context.jobId + "] extraction finished");
