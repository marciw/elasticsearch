--- conflicted
+++ resolved
@@ -826,13 +826,8 @@
             for (int i = 0; i < numberNewIndices; ++i) {
                 final String uuid = UUIDs.randomBase64UUID();
                 final Tuple<String, Long> rolledDataStreamInfo = stream.unsafeNextWriteIndexAndGeneration(
-<<<<<<< HEAD
                     state.metadata().getProject(),
-                    stream.getBackingIndices()
-=======
-                    state.metadata(),
                     stream.getDataComponent()
->>>>>>> 1ba5d259
                 );
                 stream = stream.unsafeRollover(
                     new Index(rolledDataStreamInfo.v1(), uuid),
