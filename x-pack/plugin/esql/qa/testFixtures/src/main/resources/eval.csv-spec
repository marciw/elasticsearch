--- conflicted
+++ resolved
@@ -222,7 +222,6 @@
 10002           | "foo,bar"        | [foo, bar]
 ;
 
-<<<<<<< HEAD
 randomNumberNoSeed
 row z=1 | eval a=random() | eval b=random() | eval r=case(a!=b, 1, 0) | where r==1 | eval r=to_int(case(a<1, 1, 0)) | keep r;
 
@@ -235,7 +234,7 @@
 
 a:integer
 1
-=======
+
 docsGettingStartedEval
 // tag::gs-eval[]
 FROM sample_data
@@ -256,5 +255,4 @@
 ;
 
 @timestamp:date | client_ip:ip | event_duration:long | message:keyword |  duration_ms:double
->>>>>>> 6bba0efa
 ;