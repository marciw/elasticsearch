--- conflicted
+++ resolved
@@ -125,12 +125,10 @@
 
         @Override
         public ClusterState execute(ClusterState currentState) {
-<<<<<<< HEAD
-            SnapshotLifecycleMetadata snapMeta = currentState.metadata().projectMetadata.custom(SnapshotLifecycleMetadata.TYPE);
-=======
-            SnapshotLifecycleMetadata snapMeta = currentState.metadata()
-                .custom(SnapshotLifecycleMetadata.TYPE, SnapshotLifecycleMetadata.EMPTY);
->>>>>>> 447488d9
+            SnapshotLifecycleMetadata snapMeta = currentState.metadata().projectMetadata.custom(
+                SnapshotLifecycleMetadata.TYPE,
+                SnapshotLifecycleMetadata.EMPTY
+            );
             var currentMode = LifecycleOperationMetadata.currentSLMMode(currentState);
             final SnapshotLifecyclePolicyMetadata existingPolicyMetadata = snapMeta.getSnapshotConfigurations()
                 .get(request.getLifecycleId());
